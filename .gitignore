.vscode/
<<<<<<< HEAD
=======
build/
>>>>>>> e9eb1ef3
build*/

#git
*.orig
*_REMOTE_*
*_LOCAL_*
*_BACKUP_*
*_BASE_*<|MERGE_RESOLUTION|>--- conflicted
+++ resolved
@@ -1,8 +1,5 @@
 .vscode/
-<<<<<<< HEAD
-=======
 build/
->>>>>>> e9eb1ef3
 build*/
 
 #git
