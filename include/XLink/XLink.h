// Copyright (C) 2018-2021 Intel Corporation
// SPDX-License-Identifier: Apache-2.0
//

///
/// @file
/// @brief     Application configuration Leon header
///

#ifndef _XLINK_H
#define _XLINK_H
#include "XLinkPublicDefines.h"

#ifdef __cplusplus
extern "C"
{
#endif

// ------------------------------------
// Device management. Begin.
// ------------------------------------

/**
 * @brief Initializes XLink and scheduler
 * @param globalHandler[in] XLink global communication parameters
 * @return Status code of the operation: X_LINK_SUCCESS (0) for success
 * Now XLink can work with PCIe and USB simultaneously.
 */
XLinkError_t XLinkInitialize(XLinkGlobalHandler_t* globalHandler);

/**
<<<<<<< HEAD
 * @brief Initializes XLink Server
 * @param globalHandler[in] XLink global communication parameters
 * @return Status code of the operation: X_LINK_SUCCESS (0) for success
 */
XLinkError_t XLinkServer(XLinkHandler_t* handler, const char* serial, XLinkDeviceState_t state, XLinkPlatform_t platform);
=======
 * @brief Initializes XLink Server and detached discovery service
 * @param globalHandler[in] XLink global communication parameters
 * @return Status code of the operation: X_LINK_SUCCESS (0) for success
 */
XLinkError_t XLinkServer(XLinkHandler_t* handler, const char* deviceId, XLinkDeviceState_t state, XLinkPlatform_t platform);

/**
 * @brief Initializes only XLink Server and not discovery service
 * @param globalHandler[in] XLink global communication parameters
 * @return Status code of the operation: X_LINK_SUCCESS (0) for success
 */
XLinkError_t XLinkServerOnly(XLinkHandler_t* handler);

/**
 * @brief Starts discovery service with given description of itself
 * @param deviceId[in] Id to respond with
 * @param state[in] State to respond with
 * @param platform[in] Platform to respond with
 * @return Status code of the operation: X_LINK_SUCCESS (0) for success
 */
XLinkError_t XLinkDiscoveryServiceStart(const char* deviceId, XLinkDeviceState_t state, XLinkPlatform_t platform);

/**
 * @brief Sets a callback when discovery services receives a reset request
 * @param cb[in] Callback
 */
void XLinkDiscoveryServiceSetCallbackReset(void (*cb)());

/**
 * @brief Checks whether or not a service is running
 * @return True if service is running, false otherwise
 */
bool XLinkDiscoveryServiceIsRunning();

/**
 * @brief Stops discovery service. Blocking operation for max 500ms
 */
void XLinkDiscoveryServiceStop();

/**
 * @brief Detaches discovery service thread. Use when not intending to stop it manually
 */
void XLinkDiscoveryServiceDetach();
>>>>>>> c059f225

/**
 * @brief Adds a callback for link down events
 * @param cb[in] Callback function to be called
 * @return Callback id, -1 for error
 */
int XLinkAddLinkDownCb(void (*cb)(linkId_t));

/**
 * @brief Removes callback with given id
 *
 * @param cbId callback id retrieved by XLinkAddLinkDownCb function
 * @return status, 0 ok else error
 */
int XLinkRemoveLinkDownCb(int cbId);

#ifndef __DEVICE__

/**
 * @brief Checks consistency of device description
 * @param[in]   in_deviceDesc - structure with device requirements (protocol, platform).
 * @param[in]   state - state of device enum (booted, not booted or any state)
 * @return Result of checking: (1) for a correct description, otherwise (0)
 */
int XLinkIsDescriptionValid(const deviceDesc_t *in_deviceDesc, const XLinkDeviceState_t state);

/**
 * @brief Checks if protocol was initialized
 * @param[in]   protocol - protocol to check if it is initialized
 * @return Result of checking: (1) protocol was initialized, otherwise (0)
 */
int XLinkIsProtocolInitialized(const XLinkProtocol_t protocol);

/**
 * @brief Returns Myriad device description which meets the requirements
 * @param[in]   in_deviceRequirements - structure with device requirements (protocol, platform).
 * @note        If in_deviceRequirements has device name specified,
 *                  this function tries to get a device with that exact name
 *                  and fails if such device is unavailable
 * @param[out]  out_foundDevice - found device description
 * @return Status code of the operation: X_LINK_SUCCESS (0) for success
 */
XLinkError_t XLinkFindFirstSuitableDevice(const deviceDesc_t in_deviceRequirements,
                                          deviceDesc_t *out_foundDevice);

/**
 * @brief Returns all Myriad devices description which meets the requirements
 * @param[in]      state - state of device enum (booted, not booted or any state)
 * @param[in]      in_deviceRequirements - structure with device requirements (protocol, platform).
 * @param[in,out]  out_foundDevicesPtr - pointer to array with all found devices descriptions
 * @param[out]     devicesArraySize - size of out_foundDevicesPtr
 * @param[out]     out_foundDevicesCount - amount of found devices
 * @return Status code of the operation: X_LINK_SUCCESS (0) for success
 */
XLinkError_t XLinkFindAllSuitableDevices(const deviceDesc_t in_deviceRequirements,
                                         deviceDesc_t *out_foundDevicesPtr,
                                         const unsigned int devicesArraySize,
                                         unsigned int *out_foundDevicesCount);

/**
 * @brief Connects to specific device, starts dispatcher and pings remote
 * @param[in,out] handler - XLink communication parameters (file path name for underlying layer)
 * @return Status code of the operation: X_LINK_SUCCESS (0) for success
 */
XLinkError_t XLinkConnect(XLinkHandler_t* handler);

/**
 * TODO(themarpe) - doesn't work well yet...
 * @brief Connects to specific device with a timeout, starts dispatcher and pings remote
 * @param[in,out] handler - XLink communication parameters (file path name for underlying layer)
 * @param[in] msTimeout – time in milliseconds after which operation times out
 * @return Status code of the operation: X_LINK_SUCCESS (0) for success
 */
XLinkError_t XLinkConnectWithTimeout(XLinkHandler_t* handler, const unsigned int msTimeout);

/**
 * @brief Puts device into bootloader mode
 * @param deviceDesc - device description structure, obtained from XLinkFind* functions call
 * @return Status code of the operation: X_LINK_SUCCESS (0) for success
 */
XLinkError_t XLinkBootBootloader(const deviceDesc_t* deviceDesc);

/**
 * @brief Boots firmware binary from memory to the remote device
 * @param deviceDesc - device description structure, obtained from XLinkFind* functions call
 * @param buffer - mvcmd file contents
 * @param size - size of buffer
 * @return Status code of the operation: X_LINK_SUCCESS (0) for success
 */
XLinkError_t XLinkBootMemory(const deviceDesc_t* deviceDesc, const uint8_t* buffer, unsigned long size);

/**
 * @brief Boots specified firmware binary to the remote device
 * @param deviceDesc - device description structure, obtained from XLinkFind* functions call
 * @param binaryPath - path to the *.mvcmd file
 * @return Status code of the operation: X_LINK_SUCCESS (0) for success
 */
XLinkError_t XLinkBoot(const deviceDesc_t* deviceDesc, const char* binaryPath);

/**
 * @brief Boots specified firmware binary to the remote device
 * @param deviceDesc - device description structure, obtained from XLinkFind* functions call
 * @param firmware - firmware buffer
 * @param length - firmware buffer length
 * @return Status code of the operation: X_LINK_SUCCESS (0) for success
 */
XLinkError_t XLinkBootFirmware(const deviceDesc_t* deviceDesc, const char* firmware, unsigned long length);

/**
 * @brief Resets the remote device and close all open local handles for this device
 * @warning This function should be used in a host application
 * @param[in] id - link Id obtained from XLinkConnect in the handler parameter
 * @return Status code of the operation: X_LINK_SUCCESS (0) for success
 */
XLinkError_t XLinkResetRemote(const linkId_t id);

/**
 * @brief Resets the remote device and close all open local handles for this device
 * @warning This function should be used in a host application
 * @param[in] id - link Id obtained from XLinkConnect in the handler parameter
 * @param[in] msTimeout – time in milliseconds after which operation times out
 * @return Status code of the operation: X_LINK_SUCCESS (0) for success
 */
XLinkError_t XLinkResetRemoteTimeout(const linkId_t id, const unsigned int msTimeout);

/**
 * @brief Waits till device connection is over
 * @param[in] id - link Id obtained from XLinkConnect in the handler parameter
 * @param[in] msTimeout – time in milliseconds after which operation times out
 * @return Status code of the operation: X_LINK_SUCCESS (0) for success
 */
XLinkError_t XLinkWaitLink(const linkId_t id);

/**
 * @brief Returns enum string value
 * @return Pointer to null terminated string
 */
const char* XLinkErrorToStr(XLinkError_t val);

/**
 * @brief Returns enum string value
 * @return Pointer to null terminated string
 */
const char* XLinkProtocolToStr(XLinkProtocol_t val);

/**
 * @brief Returns enum string value
 * @return Pointer to null terminated string
 */
const char* XLinkPlatformToStr(XLinkPlatform_t val);

/**
 * @brief Returns enum string value
 * @return Pointer to null terminated string
 */
const char* XLinkDeviceStateToStr(XLinkDeviceState_t val);

/**
 * @brief Returns enum string value
 * @return Pointer to null terminated string
 */
const char* XLinkPCIEBootloaderToStr(XLinkPCIEBootloader val);

#endif // __DEVICE__

/**
 * @brief Profiling funcs - keeping them global for now
 * @return Status code of the operation: X_LINK_SUCCESS (0) for success
 */
XLinkError_t XLinkProfStart();
XLinkError_t XLinkProfStop();
XLinkError_t XLinkProfPrint();


// ------------------------------------
// Device management. End.
// ------------------------------------




// ------------------------------------
// Device streams management. Begin.
// ------------------------------------

/**
 * @brief Opens a stream in the remote that can be written to by the local
 *        Allocates stream_write_size (aligned up to 64 bytes) for that stream
 * @param[in] id - link Id obtained from XLinkConnect in the handler parameter
 * @param[in] name - stream name
 * @param[in] stream_write_size - stream buffer size
 * @return Link Id: INVALID_STREAM_ID for failure
 */
streamId_t XLinkOpenStream(linkId_t id, const char* name, int stream_write_size);

/**
 * @brief Closes stream for any further data transfer
 *        Stream will be deallocated when all pending data has been released
 * @param[in] streamId - link Id obtained from XLinkOpenStream call
 * @return Status code of the operation: X_LINK_SUCCESS (0) for success
 */
XLinkError_t XLinkCloseStream(streamId_t const streamId);

/**
 * @brief Sends a package to initiate the writing of data to a remote stream
 * @warning Actual size of the written data is ALIGN_UP(size, 64)
 * @param[in] streamId - stream link Id obtained from XLinkOpenStream call
 * @param[in] buffer - data buffer to be transmitted
 * @param[in] size - size of the data to be transmitted
 * @return Status code of the operation: X_LINK_SUCCESS (0) for success
 */
XLinkError_t XLinkWriteData(streamId_t const streamId, const uint8_t* buffer, int size);

/**
 * @brief Sends a package to initiate the writing of data to a remote stream
 * @warning Actual size of the written data is ALIGN_UP(size, 64)
 * @param[in] streamId – stream link Id obtained from XLinkOpenStream call
 * @param[in] buffer1 – data buffer to be transmitted
 * @param[in] buffer1Size – size of the data to be transmitted
 * @param[in] buffer2 – data buffer to be transmitted
 * @param[in] buffer2Size – size of the data to be transmitted
 * @return Status code of the operation: X_LINK_SUCCESS (0) for success
 */
XLinkError_t XLinkWriteData2(streamId_t streamId, const uint8_t* buffer1, size_t buffer1Size, const uint8_t* buffer2, size_t buffer2Size);

/**
 * @brief Sends a package to initiate the writing of data to a remote stream
 * @warning Actual size of the written data is ALIGN_UP(size, 64)
 * @param[in] streamId – stream link Id obtained from XLinkOpenStream call
 * @param[in] buffer – data buffer to be transmitted
 * @param[in] size – size of the data to be transmitted
 * @param[in] msTimeout – time in milliseconds after which operation times out
 * @return Status code of the operation: X_LINK_SUCCESS (0) for success,  X_LINK_TIMEOUT when msTimeout time passes
 */
XLinkError_t XLinkWriteDataWithTimeout(streamId_t const streamId, const uint8_t* buffer, int size, unsigned int msTimeout);

/**
 * @brief Reads data from local stream. Will only have something if it was written to by the remote
 * @param[in]   streamId - stream link Id obtained from XLinkOpenStream call
 * @param[out]  packet - structure containing output data buffer and received size
 * @return Status code of the operation: X_LINK_SUCCESS (0) for success
 */
XLinkError_t XLinkReadData(streamId_t const streamId, streamPacketDesc_t** packet);

/**
 * @brief Reads data from local stream. Will only have something if it was written to by the remote
 * @param[in]   streamId – stream link Id obtained from XLinkOpenStream call
 * @param[out]  packet – structure containing output data buffer and received size
 * @param[in]   msTimeout – time in milliseconds after which operation times out
 * @return Status code of the operation: X_LINK_SUCCESS (0) for success, X_LINK_TIMEOUT when msTimeout time passes
 */
XLinkError_t XLinkReadDataWithTimeout(streamId_t const streamId, streamPacketDesc_t** packet, unsigned int msTimeout);

/**
 * @brief Releases specific data from stream
 * @param[in] streamId – stream link Id obtained from XLinkOpenStream call
 * @param[in] packetId – ID of the package to be released from the stream
 * @return Status code of the operation: X_LINK_SUCCESS (0) for success
 */
XLinkError_t XLinkReleaseSpecificData(streamId_t streamId, streamPacketDesc_t* packetDesc);

/**
 * @brief Reads data from local stream and moves ownership. Will only have something if it was written to by the remote
 * @note Caller is responsible for deallocating with XLinkDeallocateMoveData(streamPacketDesc_t::data, streamPacketDesc_t::length)
 * @param[in]   streamId - stream link Id obtained from XLinkOpenStream call
 * @param[out]  packet - structure containing output data buffer and received size
 * @return Status code of the operation: X_LINK_SUCCESS (0) for success
 */
XLinkError_t XLinkReadMoveData(streamId_t const streamId, streamPacketDesc_t* const packet);

/**
 * @brief Reads data from local stream and moves ownership. Will only have something if it was written to by the remote
 * @note Caller is responsible for deallocating with XLinkDeallocateMoveData(streamPacketDesc_t::data, streamPacketDesc_t::length)
 * @param[in]   streamId - stream link Id obtained from XLinkOpenStream call
 * @param[out]  packet - structure containing output data buffer and received size
 * @param[in]   msTimeout – time in milliseconds after which operation times out
 * @return Status code of the operation: X_LINK_SUCCESS (0) for success, X_LINK_TIMEOUT when msTimeout time passes
 */
XLinkError_t XLinkReadMoveDataWithTimeout(streamId_t const streamId, streamPacketDesc_t *const packet, const unsigned int msTimeout);

/**
 * @brief Deallocate memory within streamPacketDesc_t received from a previous call to XLinkReadMoveData() or XLinkReadMoveDataWithTimeout()
 * @param[in]  data - streamPacketDesc_t::data pointer
 * @param[in]  length - streamPacketDesc_t::length
 */
void XLinkDeallocateMoveData(void* const data, const uint32_t length);

/**
 * @brief Releases data from stream - This should be called after the data obtained from
 *  XlinkReadData is processed
 * @param[in] streamId - stream link Id obtained from XLinkOpenStream call
 * @return Status code of the operation: X_LINK_SUCCESS (0) for success
 */
XLinkError_t XLinkReleaseData(streamId_t const streamId);

/**
 * @brief Reads data from local stream with timeout in ms. Will only have something if it was written to by the remote.
 * Limitations.
 *      If we reached timeout and the event waiter returned timeout error code
 *      there potentially will be a time frame when XLink still has not marked the read
 *      event as completed with timeout state but the event receiver has just received data
 *      from another end and match that data with the read event. In this case we can lose
 *      data. Should be fixed for the next release.
 * @param[in]   streamId – stream link Id obtained from XLinkOpenStream call
 * @param[out]  packet – structure containing output data buffer and received size
 * @param[in]   msTimeout – timeout for a read operation in milliseconds
 * @return Status code of the operation: X_LINK_SUCCESS (0) for success
 */
XLinkError_t XLinkReadDataWithTimeout(streamId_t streamId, streamPacketDesc_t** packet, unsigned int msTimeout);

/**
 * @brief Sends a package to initiate the writing of data to a remote stream with timeout in ms
 * @warning Actual size of the written data is ALIGN_UP(size, 64)
 * @param[in] streamId – stream link Id obtained from XLinkOpenStream call
 * @param[in] buffer – data buffer to be transmitted
 * @param[in] size – size of the data to be transmitted
 * @param[in] msTimeout – timeout for a write operation in milliseconds
 * @return Status code of the operation: X_LINK_SUCCESS (0) for success
 */
XLinkError_t XLinkWriteDataWithTimeout(streamId_t streamId, const uint8_t* buffer, int size, unsigned int msTimeout);

// ------------------------------------
// Device streams management. End.
// ------------------------------------




// ------------------------------------
// Deprecated API. Begin.
// ------------------------------------

#ifndef __DEVICE__

XLinkError_t XLinkGetDeviceName(int index, char* name, int nameSize);
XLinkError_t XLinkGetDeviceNameExtended(int index, char* name, int nameSize, int pid);

XLinkError_t XLinkBootRemote(const char* deviceName, const char* binaryPath);
XLinkError_t XLinkDisconnect(linkId_t id);

XLinkError_t XLinkGetAvailableStreams(linkId_t id);

XLinkError_t XLinkAsyncWriteData();

XLinkError_t XLinkSetDeviceOpenTimeOutMsec(unsigned int msec);
XLinkError_t XLinkSetCommonTimeOutMsec(unsigned int msec);

/**
 * Deprecated - issues
 * @brief Closes all and release all memory
 * @return Status code of the operation: X_LINK_SUCCESS (0) for success
 */
XLinkError_t XLinkResetAll();

#endif // __DEVICE__

// ------------------------------------
// Deprecated API. End.
// ------------------------------------

#ifdef __cplusplus
}
#endif

#endif<|MERGE_RESOLUTION|>--- conflicted
+++ resolved
@@ -29,13 +29,6 @@
 XLinkError_t XLinkInitialize(XLinkGlobalHandler_t* globalHandler);
 
 /**
-<<<<<<< HEAD
- * @brief Initializes XLink Server
- * @param globalHandler[in] XLink global communication parameters
- * @return Status code of the operation: X_LINK_SUCCESS (0) for success
- */
-XLinkError_t XLinkServer(XLinkHandler_t* handler, const char* serial, XLinkDeviceState_t state, XLinkPlatform_t platform);
-=======
  * @brief Initializes XLink Server and detached discovery service
  * @param globalHandler[in] XLink global communication parameters
  * @return Status code of the operation: X_LINK_SUCCESS (0) for success
@@ -79,7 +72,6 @@
  * @brief Detaches discovery service thread. Use when not intending to stop it manually
  */
 void XLinkDiscoveryServiceDetach();
->>>>>>> c059f225
 
 /**
  * @brief Adds a callback for link down events
