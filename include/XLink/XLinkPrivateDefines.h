--- conflicted
+++ resolved
@@ -112,12 +112,8 @@
     EVENT_REMOTE,
 } xLinkEventOrigin_t;
 
-<<<<<<< HEAD
-#define MAX_LINKS 32
-=======
 #define MAX_LINKS 64
 #define MAX_LINK_DOWN_CBS 64
->>>>>>> 8c62def9
 
 #define MAX_EVENTS 64
 #define MAX_SCHEDULERS MAX_LINKS
