--- conflicted
+++ resolved
@@ -63,19 +63,8 @@
     xLinkDeviceHandle_t deviceHandle;
     linkId_t id;
     XLink_sem_t dispatcherClosedSem;
-<<<<<<< HEAD
-=======
-    UsbSpeed_t usbConnSpeed;
-    char mxSerialId[XLINK_MAX_MX_ID_SIZE];
-
-    //Deprecated fields. Begin.
-    int hostClosedFD;
-    //Deprecated fields. End.
-
     // profiling
     XLinkProf_t profilingData;
-
->>>>>>> 457b23fb
 } xLinkDesc_t;
 
 streamId_t XLinkAddOrUpdateStream(void *fd, const char *name,
