// Copyright (C) 2018-2021 Intel Corporation
// SPDX-License-Identifier: Apache-2.0
//

///
/// @file
///
/// @brief     Application configuration Leon header
///
#ifndef _XLINKPRIVATEDEFINES_H
#define _XLINKPRIVATEDEFINES_H

#include "XLinkStream.h"
#include "XLinkPublicDefines.h"

#if !defined(XLINK_ALIGN_TO_BOUNDARY)
# if defined(_WIN32) && !defined(__GNUC__)
#  define XLINK_ALIGN_TO_BOUNDARY(_n) __declspec(align(_n))
# else
#  define XLINK_ALIGN_TO_BOUNDARY(_n) __attribute__((aligned(_n)))
# endif
#endif  // XLINK_ALIGN_TO_BOUNDARY

#ifdef __cplusplus
extern "C"
{
#endif

#ifdef XLINK_MAX_STREAM_RES
#define MAXIMUM_SEMAPHORES XLINK_MAX_STREAM_RES
#else
#define MAXIMUM_SEMAPHORES 32
#endif
#define __CACHE_LINE_SIZE 64

typedef int32_t eventId_t;

/**
 * @brief State for xLinkDesc_t
 */
typedef enum {
    XLINK_NOT_INIT,
    XLINK_UP,
    XLINK_DOWN,
}xLinkState_t;

/**
 * @brief Device description
 */
typedef struct xLinkDeviceHandle_t {
    XLinkProtocol_t protocol;
    void* xLinkFD;
} xLinkDeviceHandle_t;

/**
 * @brief XLink primitive for each device
 */
typedef struct xLinkDesc_t {
    // Incremental number, doesn't get decremented.
    uint32_t nextUniqueStreamId;
    streamDesc_t availableStreams[XLINK_MAX_STREAMS];
    xLinkState_t peerState;
    xLinkDeviceHandle_t deviceHandle;
    linkId_t id;
    XLink_sem_t dispatcherClosedSem;
    UsbSpeed_t usbConnSpeed;
    char mxSerialId[XLINK_MAX_MX_ID_SIZE];

    //Deprecated fields. Begin.
    int hostClosedFD;
    //Deprecated fields. End.

} xLinkDesc_t;

streamId_t XLinkAddOrUpdateStream(void *fd, const char *name,
                                  uint32_t writeSize, uint32_t readSize, streamId_t forcedId);

//events which are coming from remote
typedef enum
{
    /*USB-X_LINK_PCIE related events*/
    XLINK_WRITE_REQ,
    XLINK_READ_REQ,
    XLINK_READ_REL_REQ,
    XLINK_CREATE_STREAM_REQ,
    XLINK_CLOSE_STREAM_REQ,
    XLINK_PING_REQ,
    XLINK_RESET_REQ,
    XLINK_REQUEST_LAST,
    //note that is important to separate request and response
    XLINK_WRITE_RESP,
    XLINK_READ_RESP,
    XLINK_READ_REL_RESP,
    XLINK_CREATE_STREAM_RESP,
    XLINK_CLOSE_STREAM_RESP,
    XLINK_PING_RESP,
    XLINK_RESET_RESP,
    XLINK_RESP_LAST,

    /*X_LINK_IPC related events*/
    IPC_WRITE_REQ,
    IPC_READ_REQ,
    IPC_CREATE_STREAM_REQ,
    IPC_CLOSE_STREAM_REQ,
    //
    IPC_WRITE_RESP,
    IPC_READ_RESP,
    IPC_CREATE_STREAM_RESP,
    IPC_CLOSE_STREAM_RESP,
    XLINK_READ_REL_SPEC_REQ,
    XLINK_READ_REL_SPEC_RESP,
} xLinkEventType_t;

typedef enum
{
    EVENT_LOCAL,
    EVENT_REMOTE,
} xLinkEventOrigin_t;

<<<<<<< HEAD
#define MAX_LINKS 32
#define MAX_LINK_DOWN_CBS 32
=======
#ifndef __DEVICE__
#define MAX_LINKS 64
#else
#define MAX_LINKS 1
#endif
>>>>>>> b7c3aca2

#define MAX_EVENTS 64
#define MAX_SCHEDULERS MAX_LINKS
#define XLINK_MAX_DEVICES MAX_LINKS

typedef struct xLinkEventHeader_t{
    eventId_t           id;
    xLinkEventType_t    type;
    char                streamName[MAX_STREAM_NAME_LENGTH];
    streamId_t          streamId;
    uint32_t            size;
    union{
        uint32_t raw;
        struct{
            uint32_t ack : 1;
            uint32_t nack : 1;
            uint32_t block : 1;
            uint32_t localServe : 1;
            uint32_t terminate : 1;
            uint32_t bufferFull : 1;
            uint32_t sizeTooBig : 1;
            uint32_t noSuchStream : 1;
            uint32_t moveSemantic : 1;
        }bitField;
    }flags;
}xLinkEventHeader_t;

typedef struct xLinkEvent_t {
    XLINK_ALIGN_TO_BOUNDARY(64) xLinkEventHeader_t header;
    xLinkDeviceHandle_t deviceHandle;
    void* data;
    void* data2;
    int data2Size;
}xLinkEvent_t;

#define XLINK_INIT_EVENT(event, in_streamId, in_type, in_size, in_data, in_deviceHandle) do { \
    (event).header.streamId = (in_streamId); \
    (event).header.type = (in_type); \
    (event).header.size = (in_size); \
    (event).data = (in_data); \
    (event).deviceHandle = (in_deviceHandle); \
} while(0)

#define XLINK_EVENT_ACKNOWLEDGE(event) do { \
    (event)->header.flags.bitField.ack = 1; \
    (event)->header.flags.bitField.nack = 0; \
} while(0)

#define XLINK_EVENT_NOT_ACKNOWLEDGE(event) do { \
    (event)->header.flags.bitField.ack = 0; \
    (event)->header.flags.bitField.nack = 1; \
} while(0)

#define XLINK_SET_EVENT_FAILED_AND_SERVE(event) do { \
    XLINK_EVENT_NOT_ACKNOWLEDGE(event); \
    (event)->header.flags.bitField.localServe = 1; \
} while(0)

#ifdef __cplusplus
}
#endif

#endif

/* end of include file */<|MERGE_RESOLUTION|>--- conflicted
+++ resolved
@@ -117,16 +117,8 @@
     EVENT_REMOTE,
 } xLinkEventOrigin_t;
 
-<<<<<<< HEAD
-#define MAX_LINKS 32
-#define MAX_LINK_DOWN_CBS 32
-=======
-#ifndef __DEVICE__
 #define MAX_LINKS 64
-#else
-#define MAX_LINKS 1
-#endif
->>>>>>> b7c3aca2
+#define MAX_LINK_DOWN_CBS 64
 
 #define MAX_EVENTS 64
 #define MAX_SCHEDULERS MAX_LINKS
