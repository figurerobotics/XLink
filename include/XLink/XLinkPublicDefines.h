--- conflicted
+++ resolved
@@ -70,10 +70,7 @@
     X_LINK_BOOTLOADER,
     X_LINK_FLASH_BOOTED,
     X_LINK_GATE,
-<<<<<<< HEAD
-=======
     X_LINK_GATE_BOOTED,
->>>>>>> c059f225
 } XLinkDeviceState_t;
 
 typedef enum{
