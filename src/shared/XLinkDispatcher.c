// Copyright (C) 2018-2021 Intel Corporation
// SPDX-License-Identifier: Apache-2.0
//

///
/// @file
///
/// @brief     Application configuration Leon header
///
#ifndef _GNU_SOURCE
#define _GNU_SOURCE // fix for warning: implicit declaration of function 'pthread_setname_np'
#endif

#include <errno.h>
#include "stdio.h"
#include "stdint.h"
#include "stdlib.h"
#include "string.h"
#include "errno.h"
#include <assert.h>
#include <stdlib.h>

#if (defined(_WIN32) || defined(_WIN64))
# include "win_pthread.h"
# include "win_semaphore.h"
#else
# include <pthread.h>
# include <unistd.h>
# ifndef __APPLE__
#  include <semaphore.h>
# endif
#endif

#include "XLinkDispatcher.h"
#include "XLinkMacros.h"
#include "XLinkPrivateDefines.h"
#include "XLinkPrivateFields.h"
#include "XLink.h"
#include "XLinkErrorUtils.h"

#define MVLOG_UNIT_NAME xLink
#include "XLinkLog.h"

// ------------------------------------
// Data structures declaration. Begin.
// ------------------------------------

typedef enum {
    EVENT_ALLOCATED,
    EVENT_PENDING,
    EVENT_BLOCKED,
    EVENT_READY,
    EVENT_SERVED,
    EVENT_DROPPED,
} xLinkEventState_t;

typedef struct xLinkEventPriv_t {
    xLinkEvent_t packet;
    xLinkEvent_t *retEv;
    xLinkEventState_t isServed;
    xLinkEventOrigin_t origin;
    XLink_sem_t* sem;
    void* data;
} xLinkEventPriv_t;

typedef struct {
    XLink_sem_t sem;
    pthread_t threadId;
} localSem_t;

typedef struct{
    xLinkEventPriv_t* end;
    xLinkEventPriv_t* base;

    xLinkEventPriv_t* curProc;
    xLinkEventPriv_t* cur;
    XLINK_ALIGN_TO_BOUNDARY(64) xLinkEventPriv_t q[MAX_EVENTS];

}eventQueueHandler_t;
/**
 * @brief Scheduler for each device
 */
typedef struct {
    xLinkDeviceHandle_t deviceHandle; //will be device handler
    int schedulerId;

    int queueProcPriority;

    pthread_mutex_t queueMutex;

    XLink_sem_t addEventSem;
    XLink_sem_t notifyDispatcherSem;
    volatile uint32_t resetXLink;
    uint32_t semaphores;
    pthread_t xLinkThreadId;

    eventQueueHandler_t lQueue; //local queue
    eventQueueHandler_t rQueue; //remote queue
    localSem_t eventSemaphores[MAXIMUM_SEMAPHORES];

    uint32_t dispatcherLinkDown;
    uint32_t dispatcherDeviceFdDown;
    uint32_t server;
} xLinkSchedulerState_t;


// ------------------------------------
// Data structures declaration. Begin.
// ------------------------------------



// ------------------------------------
// Global fields declaration. Begin.
// ------------------------------------

//These will be common for all, Initialized only once
DispatcherControlFunctions* glControlFunc;
int numSchedulers;
xLinkSchedulerState_t schedulerState[MAX_SCHEDULERS];
sem_t addSchedulerSem;

static pthread_mutex_t unique_id_mutex = PTHREAD_MUTEX_INITIALIZER;
static pthread_mutex_t clean_mutex = PTHREAD_MUTEX_INITIALIZER;
static pthread_mutex_t reset_mutex = PTHREAD_MUTEX_INITIALIZER;
static pthread_mutex_t num_schedulers_mutex = PTHREAD_MUTEX_INITIALIZER;
// ------------------------------------
// Global fields declaration. End.
// ------------------------------------



// ------------------------------------
// Helpers declaration. Begin.
// ------------------------------------

//below workaround for "C2088 '==': illegal for struct" error
static int pthread_t_compare(pthread_t a, pthread_t b);

static XLink_sem_t* createSem(xLinkSchedulerState_t* curr);
static XLink_sem_t* getSem(pthread_t threadId, xLinkSchedulerState_t *curr);

#if (defined(_WIN32) || defined(_WIN64))
static void* __cdecl eventReader(void* ctx);
static void* __cdecl eventSchedulerRun(void* ctx);
#else
static void* eventReader(void* ctx);
static void* eventSchedulerRun(void* ctx);
#endif

static int isEventTypeRequest(xLinkEventPriv_t* event);
static void postAndMarkEventServed(xLinkEventPriv_t *event);
static int createUniqueID();
static int findAvailableScheduler();
static xLinkSchedulerState_t* findCorrespondingScheduler(void* xLinkFD);

static int dispatcherRequestServe(xLinkEventPriv_t * event, xLinkSchedulerState_t* curr);
static int dispatcherResponseServe(xLinkEventPriv_t * event, xLinkSchedulerState_t* curr);

static inline xLinkEventPriv_t* getNextElementWithState(xLinkEventPriv_t* base, xLinkEventPriv_t* end,
                                                        xLinkEventPriv_t* start, xLinkEventState_t state);

static xLinkEventPriv_t* searchForReadyEvent(xLinkSchedulerState_t* curr);

static xLinkEventPriv_t* getNextQueueElemToProc(eventQueueHandler_t *q );
static xLinkEvent_t* addNextQueueElemToProc(xLinkSchedulerState_t* curr,
                                            eventQueueHandler_t *q, xLinkEvent_t* event,
                                            XLink_sem_t* sem, xLinkEventOrigin_t o);

static xLinkEventPriv_t* dispatcherGetNextEvent(xLinkSchedulerState_t* curr);

static int dispatcherClean(xLinkSchedulerState_t* curr);
static int dispatcherReset(xLinkSchedulerState_t* curr);
static int dispatcherDeviceFdDown(xLinkSchedulerState_t* curr);

static void dispatcherFreeEvents(eventQueueHandler_t *queue, xLinkEventState_t state);

static XLinkError_t sendEvents(xLinkSchedulerState_t* curr);

// ------------------------------------
// Helpers declaration. End.
// ------------------------------------



// ------------------------------------
// XLinkDispatcher.h implementation. Begin.
// ------------------------------------

XLinkError_t DispatcherInitialize(DispatcherControlFunctions *controlFunc) {
    ASSERT_XLINK(controlFunc != NULL);

    if (!controlFunc->eventReceive ||
        !controlFunc->eventSend ||
        !controlFunc->localGetResponse ||
        !controlFunc->remoteGetResponse) {
        return X_LINK_ERROR;
    }

    glControlFunc = controlFunc;
    numSchedulers = 0;

    if (sem_init(&addSchedulerSem, 0, 1)) {
        mvLog(MVLOG_ERROR, "Can't create semaphore\n");
        return X_LINK_ERROR;
    }

    for (int i = 0; i < MAX_SCHEDULERS; i++){
        schedulerState[i].schedulerId = -1;
    }

    return X_LINK_SUCCESS;
}

XLinkError_t DispatcherStart(xLinkDesc_t *link) {
    return DispatcherStartImpl(link, false);
}
XLinkError_t DispatcherStartServer(xLinkDesc_t *link) {
    return DispatcherStartImpl(link, true);
}

typedef struct {
    int schedulerId;
    linkId_t linkId;
} eventSchedulerContext;

XLinkError_t DispatcherStartImpl(xLinkDesc_t *link, bool server)
{
    ASSERT_XLINK(link);
    ASSERT_XLINK(link->deviceHandle.xLinkFD != NULL);

    pthread_attr_t attr;
    int eventIdx;

    XLINK_RET_ERR_IF(pthread_mutex_lock(&num_schedulers_mutex) != 0, X_LINK_ERROR);
    if (numSchedulers >= MAX_SCHEDULERS)
    {
        mvLog(MVLOG_ERROR,"Max number Schedulers reached!\n");
        XLINK_RET_ERR_IF(pthread_mutex_unlock(&num_schedulers_mutex) != 0, X_LINK_ERROR);
        return -1;
    }

    int idx = findAvailableScheduler();
    if (idx == -1) {
        mvLog(MVLOG_ERROR,"Max number Schedulers reached!\n");
        return -1;
    }

    memset(&schedulerState[idx], 0, sizeof(xLinkSchedulerState_t));

    schedulerState[idx].semaphores = 0;
    schedulerState[idx].queueProcPriority = 0;

    schedulerState[idx].resetXLink = 0;
    schedulerState[idx].dispatcherLinkDown = 0;
    schedulerState[idx].dispatcherDeviceFdDown = 0;
    schedulerState[idx].server = server;

    schedulerState[idx].deviceHandle = link->deviceHandle;
    schedulerState[idx].schedulerId = idx;

    schedulerState[idx].lQueue.cur = schedulerState[idx].lQueue.q;
    schedulerState[idx].lQueue.curProc = schedulerState[idx].lQueue.q;
    schedulerState[idx].lQueue.base = schedulerState[idx].lQueue.q;
    schedulerState[idx].lQueue.end = &schedulerState[idx].lQueue.q[MAX_EVENTS];

    schedulerState[idx].rQueue.cur = schedulerState[idx].rQueue.q;
    schedulerState[idx].rQueue.curProc = schedulerState[idx].rQueue.q;
    schedulerState[idx].rQueue.base = schedulerState[idx].rQueue.q;
    schedulerState[idx].rQueue.end = &schedulerState[idx].rQueue.q[MAX_EVENTS];

    for (eventIdx = 0 ; eventIdx < MAX_EVENTS; eventIdx++)
    {
        schedulerState[idx].rQueue.q[eventIdx].isServed = EVENT_SERVED;
        schedulerState[idx].lQueue.q[eventIdx].isServed = EVENT_SERVED;
    }

    if (XLink_sem_init(&schedulerState[idx].addEventSem, 0, 1)) {
        perror("Can't create semaphore\n");
        return -1;
    }
    if (pthread_mutex_init(&(schedulerState[idx].queueMutex), NULL) != 0) {
        perror("pthread_mutex_init error");
        return -1;
    }
    if (XLink_sem_init(&schedulerState[idx].notifyDispatcherSem, 0, 0)) {
        perror("Can't create semaphore\n");
    }
    localSem_t* temp = schedulerState[idx].eventSemaphores;
    while (temp < schedulerState[idx].eventSemaphores + MAXIMUM_SEMAPHORES) {
        XLink_sem_set_refs(&temp->sem, -1);
        temp++;
    }
    if (pthread_attr_init(&attr) != 0) {
        mvLog(MVLOG_ERROR,"pthread_attr_init error");
        return X_LINK_ERROR;
    }

    while(((sem_wait(&addSchedulerSem) == -1) && errno == EINTR))
        continue;
    mvLog(MVLOG_DEBUG,"%s() starting a new thread - schedulerId %d \n", __func__, idx);

    eventSchedulerContext* ctx = malloc(sizeof(eventSchedulerContext));
    ASSERT_XLINK(ctx);
    ctx->schedulerId = idx;
    ctx->linkId = link->id;
    int sc = pthread_create(&schedulerState[idx].xLinkThreadId,
                            &attr,
                            eventSchedulerRun,
                            (void*)ctx);
    if (sc) {
        mvLog(MVLOG_ERROR,"Thread creation failed with error: %d", sc);
        if (pthread_attr_destroy(&attr) != 0) {
            perror("Thread attr destroy failed\n");
        }
        free(ctx);
        return X_LINK_ERROR;
    }

#ifndef __APPLE__
    char schedulerThreadName[MVLOG_MAXIMUM_THREAD_NAME_SIZE];
    snprintf(schedulerThreadName, sizeof(schedulerThreadName), "Scheduler%.2dThr", schedulerState[idx].schedulerId);
    sc = pthread_setname_np(schedulerState[idx].xLinkThreadId, schedulerThreadName);
    if (sc != 0) {
        perror("Setting name for indexed scheduler thread failed");
    }
#endif

    pthread_detach(schedulerState[idx].xLinkThreadId);

    numSchedulers++;
    if (pthread_attr_destroy(&attr) != 0) {
        mvLog(MVLOG_ERROR,"pthread_attr_destroy error");
    }

    sem_post(&addSchedulerSem);

    XLINK_RET_ERR_IF(pthread_mutex_unlock(&num_schedulers_mutex) != 0, X_LINK_ERROR);

    return 0;
}

int DispatcherClean(xLinkDeviceHandle_t *deviceHandle) {
    XLINK_RET_IF(deviceHandle == NULL);

    xLinkSchedulerState_t* curr = findCorrespondingScheduler(deviceHandle->xLinkFD);
    XLINK_RET_IF(curr == NULL);

    return dispatcherClean(curr);
}

int DispatcherDeviceFdDown(xLinkDeviceHandle_t *deviceHandle){
    XLINK_RET_IF(deviceHandle == NULL);

    xLinkSchedulerState_t* curr = findCorrespondingScheduler(deviceHandle->xLinkFD);
    XLINK_RET_IF(curr == NULL);

    return dispatcherDeviceFdDown(curr);
}

xLinkEvent_t* DispatcherAddEvent(xLinkEventOrigin_t origin, xLinkEvent_t *event)
{
    xLinkSchedulerState_t* curr = findCorrespondingScheduler(event->deviceHandle.xLinkFD);
    XLINK_RET_ERR_IF(curr == NULL, NULL);

    if(curr->resetXLink) {
        return NULL;
    }
    mvLog(MVLOG_DEBUG, "Receiving event %s %d\n", TypeToStr(event->header.type), origin);
    int rc;
    while(((rc = XLink_sem_wait(&curr->addEventSem)) == -1) && errno == EINTR)
        continue;
    if (rc) {
        mvLog(MVLOG_ERROR,"can't wait semaphore\n");
        return NULL;
    }

    XLink_sem_t *sem = NULL;
    xLinkEvent_t* ev;
    if (origin == EVENT_LOCAL) {
        event->header.id = createUniqueID();
        sem = getSem(pthread_self(), curr);
        if (!sem) {
            sem = createSem(curr);
        }
        if (!sem) {
            mvLog(MVLOG_WARN,"No more semaphores. Increase XLink or OS resources\n");
            if (XLink_sem_post(&curr->addEventSem)) {
                mvLog(MVLOG_ERROR,"can't post semaphore\n");
            }

            return NULL;
        }
        const uint32_t tmpMoveSem = event->header.flags.bitField.moveSemantic;
        event->header.flags.raw = 0;
        event->header.flags.bitField.moveSemantic = tmpMoveSem;
        ev = addNextQueueElemToProc(curr, &curr->lQueue, event, sem, origin);
    } else {
        ev = addNextQueueElemToProc(curr, &curr->rQueue, event, NULL, origin);
    }
    if (XLink_sem_post(&curr->addEventSem)) {
        mvLog(MVLOG_ERROR,"can't post semaphore\n");
    }
    if (XLink_sem_post(&curr->notifyDispatcherSem)) {
        mvLog(MVLOG_ERROR, "can't post semaphore\n");
    }
    return ev;
}

int DispatcherWaitEventComplete(xLinkDeviceHandle_t *deviceHandle, unsigned int timeoutMs)
{
    xLinkSchedulerState_t* curr = findCorrespondingScheduler(deviceHandle->xLinkFD);
    ASSERT_XLINK(curr != NULL);

    XLink_sem_t* id = getSem(pthread_self(), curr);
    if (id == NULL) {
        return -1;
    }

    int rc = 0;
    if (timeoutMs != XLINK_NO_RW_TIMEOUT) {
        // This is a workaround for sem_timedwait being influenced by the system clock change.
        // This is a temporary solution. TODO: replace this with something more efficient.
        while (timeoutMs--) {
            rc = XLink_sem_trywait(id);
            int tmpErrno = errno;
            if (rc == 0) {
                // Success
                break;
            } else {
                if(tmpErrno == ETIMEDOUT) {
#if (defined(_WIN32) || defined(_WIN64) )
                    Sleep(1);
#else
                    usleep(1000);
#endif
                } else {
                    // error, exit
                    break;
                }
            }
        }
    } else {
        while(((rc = XLink_sem_wait(id)) == -1) && errno == EINTR)
            continue;
    }

    if (!curr->server && rc) {
        xLinkEvent_t event = {0};
        event.header.type = XLINK_RESET_REQ;
        event.deviceHandle = *deviceHandle;
        mvLog(MVLOG_ERROR,"waiting is timeout, sending reset remote event");
        DispatcherAddEvent(EVENT_LOCAL, &event);
        id = getSem(pthread_self(), curr);
        int rc;
        while(((rc = XLink_sem_wait(id)) == -1) && errno == EINTR)
            continue;
        if (id == NULL || rc) {
            // // graceful link shutdown instead
            // dispatcherDeviceFdDown(curr);
            // Calling non-thread safe dispatcherReset from external thread
            // TODO - investigate further and resolve
<<<<<<< HEAD
            dispatcherReset(curr);
        }
    }
=======
                dispatcherReset(curr);
            }
        }
#endif
>>>>>>> dcd83843

    return rc;
}


char* TypeToStr(int type)
{
    switch(type)
    {
        case XLINK_WRITE_REQ:     return "XLINK_WRITE_REQ";
        case XLINK_READ_REQ:      return "XLINK_READ_REQ";
        case XLINK_READ_REL_REQ:  return "XLINK_READ_REL_REQ";
        case XLINK_READ_REL_SPEC_REQ:  return "XLINK_READ_REL_SPEC_REQ";
        case XLINK_CREATE_STREAM_REQ:return "XLINK_CREATE_STREAM_REQ";
        case XLINK_CLOSE_STREAM_REQ: return "XLINK_CLOSE_STREAM_REQ";
        case XLINK_PING_REQ:         return "XLINK_PING_REQ";
        case XLINK_RESET_REQ:        return "XLINK_RESET_REQ";
        case XLINK_DROP_REQ:         return "XLINK_DROP_REQ";
        case XLINK_REQUEST_LAST:     return "XLINK_REQUEST_LAST";
        case XLINK_WRITE_RESP:   return "XLINK_WRITE_RESP";
        case XLINK_READ_RESP:     return "XLINK_READ_RESP";
        case XLINK_READ_REL_RESP: return "XLINK_READ_REL_RESP";
        case XLINK_READ_REL_SPEC_RESP:  return "XLINK_READ_REL_SPEC_RESP";
        case XLINK_CREATE_STREAM_RESP: return "XLINK_CREATE_STREAM_RESP";
        case XLINK_CLOSE_STREAM_RESP:  return "XLINK_CLOSE_STREAM_RESP";
        case XLINK_PING_RESP:  return "XLINK_PING_RESP";
        case XLINK_RESET_RESP: return "XLINK_RESET_RESP";
        case XLINK_DROP_RESP:  return "XLINK_DROP_RESP";
        case XLINK_RESP_LAST:  return "XLINK_RESP_LAST";
        default:
            break;
    }
    return "";
}

int DispatcherUnblockEvent(eventId_t id, xLinkEventType_t type, streamId_t stream, void *xlinkFD)
{
    xLinkSchedulerState_t* curr = findCorrespondingScheduler(xlinkFD);
    ASSERT_XLINK(curr != NULL);

    mvLog(MVLOG_DEBUG,"unblock\n");
    xLinkEventPriv_t* blockedEvent;

    XLINK_RET_ERR_IF(pthread_mutex_lock(&(curr->queueMutex)) != 0, 1);
    for (blockedEvent = curr->lQueue.q;
         blockedEvent < curr->lQueue.q + MAX_EVENTS;
         blockedEvent++)
    {
        if (blockedEvent->isServed == EVENT_BLOCKED &&
            ((blockedEvent->packet.header.id == id || id == -1)
             && blockedEvent->packet.header.type == type
             && blockedEvent->packet.header.streamId == stream))
        {
            mvLog(MVLOG_DEBUG,"unblocked**************** %d %s\n",
                  (int)blockedEvent->packet.header.id,
                  TypeToStr((int)blockedEvent->packet.header.type));
            blockedEvent->isServed = EVENT_READY;
            if (XLink_sem_post(&curr->notifyDispatcherSem)){
                mvLog(MVLOG_ERROR, "can't post semaphore\n");
            }
            XLINK_RET_ERR_IF(pthread_mutex_unlock(&(curr->queueMutex)) != 0, 1);
            return 1;
        } else {
            mvLog(MVLOG_DEBUG,"%d %s\n",
                  (int)blockedEvent->packet.header.id,
                  TypeToStr((int)blockedEvent->packet.header.type));
        }
    }
    XLINK_RET_ERR_IF(pthread_mutex_unlock(&(curr->queueMutex)) != 0, 1);
    return 0;
}

int DispatcherServeOrDropEvent(eventId_t id, xLinkEventType_t type, streamId_t stream, void *xlinkFD)
{
    xLinkSchedulerState_t* curr = findCorrespondingScheduler(xlinkFD);
    ASSERT_XLINK(curr != NULL);

    xLinkEventPriv_t* event;
    int blocked = 0;
    XLINK_RET_ERR_IF(pthread_mutex_lock(&(curr->queueMutex)) != 0, 1);
    for (event = curr->lQueue.q;
         event < curr->lQueue.q + MAX_EVENTS;
         event++)
    {
        if (((event->packet.header.id == id || id == -1)
             && event->packet.header.type == type
             && event->packet.header.streamId == stream))
        {
            blocked = event->isServed == EVENT_BLOCKED;
            if (event->packet.header.type == XLINK_READ_REQ) {
                mvLog(MVLOG_DEBUG,"served read request**************** %d %s\n",
                    (int)event->packet.header.id,
                    TypeToStr((int)event->packet.header.type));
                event->isServed = EVENT_SERVED;
                event->packet.header.flags.bitField.dropped = 0;
                event->packet.header.flags.bitField.canNotBeServed = 0;
                XLINK_RET_ERR_IF(pthread_mutex_unlock(&(curr->queueMutex)) != 0, 1);
                return 0;
            } else if (event->packet.header.type == XLINK_WRITE_REQ) {
                if (blocked) {
                    mvLog(MVLOG_DEBUG,"served write request**************** %d %s\n",
                        (int)event->packet.header.id,
                        TypeToStr((int)event->packet.header.type));
                    event->isServed = EVENT_SERVED;
                    event->packet.header.flags.bitField.dropped = 0;
                    event->packet.header.flags.bitField.canNotBeServed = 0;
                    XLINK_RET_ERR_IF(pthread_mutex_unlock(&(curr->queueMutex)) != 0, 1);
                    return 0;
                } else {
                    mvLog(MVLOG_DEBUG,"droped write request**************** %d %s\n",
                    (int)event->packet.header.id,
                    TypeToStr((int)event->packet.header.type));
                    event->isServed = EVENT_DROPPED;
                    event->packet.header.flags.bitField.dropped = 1;
                    event->packet.header.flags.bitField.canNotBeServed = 0;
                    XLINK_RET_ERR_IF(pthread_mutex_unlock(&(curr->queueMutex)) != 0, 1);
                    return 0;
                }
            }
        }
    }
    XLINK_RET_ERR_IF(pthread_mutex_unlock(&(curr->queueMutex)) != 0, 1);
    return 0;
}

// ------------------------------------
// XLinkDispatcher.h implementation. End.
// ------------------------------------



// ------------------------------------
// Helpers implementation. Begin.
// ------------------------------------

int pthread_t_compare(pthread_t a, pthread_t b)
{
#if (defined(_WIN32) || defined(_WIN64) )
#ifdef __GNUC__
    return  (a == b);
#else
    return ((a.tid == b.tid));
#endif
#else
    return  (a == b);
#endif
}

static XLink_sem_t* createSem(xLinkSchedulerState_t* curr)
{
    XLINK_RET_ERR_IF(curr == NULL, NULL);

    XLink_sem_t* sem = getSem(pthread_self(), curr);
    if (sem) {// it already exists, error
        return NULL;
    }

    if (curr->semaphores <= MAXIMUM_SEMAPHORES) {
        localSem_t* temp = curr->eventSemaphores;

        while (temp < curr->eventSemaphores + MAXIMUM_SEMAPHORES) {
            int refs = 0;
            XLINK_RET_ERR_IF(XLink_sem_get_refs(&temp->sem, &refs), NULL);
            if (refs < 0 || curr->semaphores == MAXIMUM_SEMAPHORES) {
                if (curr->semaphores == MAXIMUM_SEMAPHORES && refs == 0) {
                    XLINK_RET_ERR_IF(XLink_sem_destroy(&temp->sem), NULL);
                    XLINK_RET_ERR_IF(XLink_sem_get_refs(&temp->sem, &refs), NULL);
                    curr->semaphores --;
#if (defined(_WIN32) || defined(_WIN64))
                    memset(&temp->threadId, 0, sizeof(temp->threadId));
#else
                    temp->threadId = 0;
#endif
                }

                if (refs == -1) {
                    sem = &temp->sem;
                    if (XLink_sem_init(sem, 0, 0)){
                        mvLog(MVLOG_ERROR, "Error: Can't create semaphore\n");
                        return NULL;
                    }
                    curr->semaphores++;
                    temp->threadId = pthread_self();
                    break;
                }
            }
            temp++;
        }
        if (!sem) {
            return NULL; //shouldn't happen
        }
    }
    else {
        mvLog(MVLOG_ERROR, "Error: cached semaphores %d exceeds the MAXIMUM_SEMAPHORES %d", curr->semaphores, MAXIMUM_SEMAPHORES);
        return NULL;
    }

    return sem;
}

static XLink_sem_t* getSem(pthread_t threadId, xLinkSchedulerState_t *curr)
{
    XLINK_RET_ERR_IF(curr == NULL, NULL);

    localSem_t* temp = curr->eventSemaphores;
    while (temp < curr->eventSemaphores + MAXIMUM_SEMAPHORES) {
        int refs = 0;
        XLINK_RET_ERR_IF(XLink_sem_get_refs(&temp->sem, &refs), NULL);
        if (pthread_t_compare(temp->threadId, threadId) && refs >= 0) {
            return &temp->sem;
        }
        temp++;
    }
    return NULL;
}

#if (defined(_WIN32) || defined(_WIN64))
static void* __cdecl eventReader(void* ctx)
#else
static void* eventReader(void* ctx)
#endif
{
    xLinkSchedulerState_t *curr = (xLinkSchedulerState_t*)ctx;
    XLINK_RET_ERR_IF(curr == NULL, NULL);

    xLinkEvent_t event = { 0 };// to fix error C4700 in win
    event.header.id = -1;
    event.deviceHandle = curr->deviceHandle;

    mvLog(MVLOG_INFO,"eventReader thread started");

    while (!curr->resetXLink) {
        int sc = glControlFunc->eventReceive(&event);

        mvLog(MVLOG_DEBUG,"Reading %s (scheduler %d, fd %p, event id %d, event stream_id %u, event size %u)\n",
              TypeToStr(event.header.type), curr->schedulerId, event.deviceHandle.xLinkFD, event.header.id, event.header.streamId, event.header.size);

        if (sc) {
            mvLog(MVLOG_DEBUG,"Failed to receive event (err %d)", sc);
            XLINK_RET_ERR_IF(pthread_mutex_lock(&(curr->queueMutex)) != 0, NULL);
            dispatcherFreeEvents(&curr->lQueue, EVENT_PENDING);
            dispatcherFreeEvents(&curr->lQueue, EVENT_BLOCKED);
            XLINK_RET_ERR_IF(pthread_mutex_unlock(&(curr->queueMutex)) != 0, NULL);
            continue;
        }

        DispatcherAddEvent(EVENT_REMOTE, &event);

#ifndef __DEVICE__
        // Stop receiving events when receive confirmation that the device acknowledged the reset request
        if (event.header.type == XLINK_RESET_RESP) {
            mvLog(MVLOG_DEBUG,"Read XLINK_RESET_RESP, stopping eventReader thread.");
            break;
        }
#else
        // Stop receiving events from remote when receive a XLINK_RESET_REQ
        if (event.header.type == XLINK_RESET_REQ) {
            mvLog(MVLOG_DEBUG,"Read XLINK_RESET_REQ, stopping eventReader thread.");
            break;
        }
#endif
    }

    return 0;
}

#if (defined(_WIN32) || defined(_WIN64))
static void* __cdecl eventSchedulerRun(void* ctx)
#else
static void* eventSchedulerRun(void* ctx)
#endif
{
    eventSchedulerContext context = *((eventSchedulerContext*)ctx);
    free(ctx);

    int schedulerId = context.schedulerId;
    mvLog(MVLOG_DEBUG,"%s() schedulerId %d\n", __func__, schedulerId);
    XLINK_RET_ERR_IF(schedulerId >= MAX_SCHEDULERS, NULL);

    xLinkSchedulerState_t* curr = &schedulerState[schedulerId];
    pthread_t readerThreadId;        /* Create thread for reader.
                        This thread will notify the dispatcher of any incoming packets*/
    pthread_attr_t attr;
    int sc;
    if (pthread_attr_init(&attr) != 0) {
        mvLog(MVLOG_ERROR,"pthread_attr_init error");
        return NULL;
    }

    sc = pthread_create(&readerThreadId, &attr, eventReader, curr);
    if (sc) {
        mvLog(MVLOG_ERROR, "Thread creation failed");
        if (pthread_attr_destroy(&attr) != 0) {
            perror("Thread attr destroy failed\n");
        }
        return NULL;
    }
#ifndef __APPLE__
    char eventReaderThreadName[MVLOG_MAXIMUM_THREAD_NAME_SIZE];
    snprintf(eventReaderThreadName, sizeof(eventReaderThreadName), "EventRead%.2dThr", schedulerId);
    sc = pthread_setname_np(readerThreadId, eventReaderThreadName);
    if (sc != 0) {
        perror("Setting name for event reader thread failed");
    }
#endif
    mvLog(MVLOG_INFO,"Scheduler thread started");

    XLinkError_t rc = sendEvents(curr);
    if(rc) {
        mvLog(MVLOG_ERROR, "sendEvents method finished with an error: %s", XLinkErrorToStr(rc));
    }

    sc = pthread_join(readerThreadId, NULL);
    if (sc) {
        mvLog(MVLOG_ERROR, "Waiting for thread failed");
    }

    // Notify that the link went down
    void XLinkPlatformLinkDownNotify(linkId_t linkId);
    XLinkPlatformLinkDownNotify(context.linkId);

    sc = pthread_attr_destroy(&attr);
    if (sc) {
        mvLog(MVLOG_WARN, "Thread attr destroy failed");
    }

    if (dispatcherReset(curr) != 0) {
        mvLog(MVLOG_WARN, "Failed to reset or was already reset");
    }

    if (curr->resetXLink != 1) {
        mvLog(MVLOG_ERROR,"Scheduler thread stopped");
    } else {
        mvLog(MVLOG_INFO,"Scheduler thread stopped");
    }

    return NULL;
}

static int isEventTypeRequest(xLinkEventPriv_t* event)
{
    return event->packet.header.type < XLINK_REQUEST_LAST;
}

static void postAndMarkEventServed(xLinkEventPriv_t *event)
{
    if (event->retEv) {
        // the xLinkEventPriv_t slot pointed by "event" will be
        // re-cycled as soon as we mark it as EVENT_SERVED,
        // so before that, we copy the result event into XLink API layer
        *(event->retEv) = event->packet;
    }
    if (event->sem && event->isServed != EVENT_DROPPED) {
        if (XLink_sem_post(event->sem)) {
            mvLog(MVLOG_ERROR,"can't post semaphore\n");
        }
    }

    event->isServed = EVENT_SERVED;
}

static int createUniqueID()
{
    static eventId_t id = 0xa;
    eventId_t idCopy = 0;
    XLINK_RET_ERR_IF(pthread_mutex_lock(&unique_id_mutex) != 0, -1);
    id++;
    if(id >= INT32_MAX){
        id = 0xa;
    }
    idCopy = id;
    XLINK_RET_ERR_IF(pthread_mutex_unlock(&unique_id_mutex) != 0, -1);

    return idCopy;
}

int findAvailableScheduler()
{
    int i;
    for (i = 0; i < MAX_SCHEDULERS; i++)
        if (schedulerState[i].schedulerId == -1)
            return i;
    return -1;
}

static xLinkSchedulerState_t* findCorrespondingScheduler(void* xLinkFD)
{
    int i;
    XLINK_RET_ERR_IF(pthread_mutex_lock(&num_schedulers_mutex) != 0, NULL);
    if (xLinkFD == NULL) { //in case of myriad there should be one scheduler
        if (numSchedulers == 1) {
            XLINK_RET_ERR_IF(pthread_mutex_unlock(&num_schedulers_mutex) != 0, NULL);
            return &schedulerState[0];
        } else {
            XLINK_RET_ERR_IF(pthread_mutex_unlock(&num_schedulers_mutex) != 0, NULL);
            return NULL;
        }
    }
    for (i=0; i < MAX_SCHEDULERS; i++)
        if (schedulerState[i].schedulerId != -1 &&
            schedulerState[i].deviceHandle.xLinkFD == xLinkFD) {
            XLINK_RET_ERR_IF(pthread_mutex_unlock(&num_schedulers_mutex) != 0, NULL);
                return &schedulerState[i];
        }

    XLINK_RET_ERR_IF(pthread_mutex_unlock(&num_schedulers_mutex) != 0, NULL);
    return NULL;
}

static int dispatcherRequestServe(xLinkEventPriv_t * event, xLinkSchedulerState_t* curr){
    XLINK_RET_IF(curr == NULL);
    XLINK_RET_IF(!isEventTypeRequest(event));
    xLinkEventHeader_t *header = &event->packet.header;
    if (header->flags.bitField.block){ //block is requested
        event->isServed = EVENT_BLOCKED;
    } else if (header->flags.bitField.localServe == 1 ||
              (header->flags.bitField.ack == 0
               && header->flags.bitField.nack == 1)){ //this event is served locally, or it is failed
        postAndMarkEventServed(event);
    } else if (header->flags.bitField.ack == 1
              && header->flags.bitField.nack == 0){
        event->isServed = EVENT_PENDING;
        mvLog(MVLOG_DEBUG,"------------------------UNserved %s\n",
              TypeToStr(event->packet.header.type));
    } else {
        return 1;
    }
    return 0;
}

static int dispatcherResponseServe(xLinkEventPriv_t * event, xLinkSchedulerState_t* curr)
{
    XLINK_RET_ERR_IF(curr == NULL, 1);
    XLINK_RET_ERR_IF(isEventTypeRequest(event), 1);
    int i = 0;
    for (i = 0; i < MAX_EVENTS; i++)
    {
        xLinkEventHeader_t *header = &curr->lQueue.q[i].packet.header;
        xLinkEventHeader_t *evHeader = &event->packet.header;

        if (header->id == evHeader->id &&
            header->type == evHeader->type - XLINK_REQUEST_LAST - 1)
        {
            if (curr->lQueue.q[i].packet.header.type == XLINK_WRITE_REQ ||
                curr->lQueue.q[i].packet.header.type == XLINK_READ_REQ) {
                while (curr->lQueue.q[i].packet.header.flags.bitField.canNotBeServed) continue;
            }
            if (curr->lQueue.q[i].isServed == EVENT_PENDING) {
                mvLog(MVLOG_DEBUG,"----------------------ISserved %s\n",
                      TypeToStr(header->type));
                //propagate back flags
                header->flags = evHeader->flags;
                postAndMarkEventServed(&curr->lQueue.q[i]);
                break;
            } else if (curr->lQueue.q[i].isServed == EVENT_DROPPED) {
                mvLog(MVLOG_DEBUG,"----------------------ISdropped %s\n",
                      TypeToStr(header->type));
                streamDesc_t* stream = getStreamById(event->packet.deviceHandle.xLinkFD,
                                       event->packet.header.streamId);
                if (stream->remoteFillLevel)
                    stream->remoteFillLevel -= event->packet.header.size;
                releaseStream(stream);
                postAndMarkEventServed(&curr->lQueue.q[i]);
                break;
            }
        }
    }
    if (i == MAX_EVENTS) {
        mvLog(MVLOG_FATAL,"no request for this response: %s %d\n", TypeToStr(event->packet.header.type), event->origin);
        mvLog(MVLOG_DEBUG,"#### (i == MAX_EVENTS) %s %d %d\n", TypeToStr(event->packet.header.type), event->origin, (int)event->packet.header.id);
        for (i = 0; i < MAX_EVENTS; i++)
        {
            xLinkEventHeader_t *header = &curr->lQueue.q[i].packet.header;

            mvLog(MVLOG_DEBUG,"%d) header->id %i, header->type %s(%i), curr->lQueue.q[i].isServed %i, EVENT_PENDING %i\n", i, (int)header->id
            , TypeToStr(header->type), header->type, curr->lQueue.q[i].isServed, EVENT_PENDING);

        }
        return 1;
    }
    return 0;
}

static inline xLinkEventPriv_t* getNextElementWithState(xLinkEventPriv_t* base, xLinkEventPriv_t* end,
                                                        xLinkEventPriv_t* start, xLinkEventState_t state){
    xLinkEventPriv_t* tmp = start;
    while (start->isServed != state){
        CIRCULAR_INCREMENT_BASE(start, end, base);
        if(tmp == start){
            break;
        }
    }
    if(start->isServed == state){
        return start;
    }else{
        return NULL;
    }
}

static xLinkEventPriv_t* searchForReadyEvent(xLinkSchedulerState_t* curr)
{
    XLINK_RET_ERR_IF(curr == NULL, NULL);
    xLinkEventPriv_t* ev = NULL;

    ev = getNextElementWithState(curr->lQueue.base, curr->lQueue.end, curr->lQueue.base, EVENT_READY);
    if(ev){
        mvLog(MVLOG_DEBUG,"ready %s %d \n",
              TypeToStr((int)ev->packet.header.type),
              (int)ev->packet.header.id);
    }
    return ev;
}

static xLinkEventPriv_t* getNextQueueElemToProc(eventQueueHandler_t *q) {
    xLinkEventPriv_t* event = NULL;
    if (q->cur != q->curProc) {
        event = getNextElementWithState(q->base, q->end, q->curProc, EVENT_ALLOCATED);
        q->curProc = event;
        CIRCULAR_INCREMENT_BASE(q->curProc, q->end, q->base);
    }
    return event;
}

/**
 * @brief Add event to Queue
 * @note It called from dispatcherAddEvent
 */
static xLinkEvent_t* addNextQueueElemToProc(xLinkSchedulerState_t* curr,
                                            eventQueueHandler_t *q, xLinkEvent_t* event,
                                            XLink_sem_t* sem, xLinkEventOrigin_t o){
    xLinkEvent_t* ev;
    XLINK_RET_ERR_IF(pthread_mutex_lock(&(curr->queueMutex)) != 0, NULL);
    xLinkEventPriv_t* eventP = getNextElementWithState(q->base, q->end, q->cur, EVENT_SERVED);
    if (eventP == NULL) {
        mvLog(MVLOG_ERROR, "getNextElementWithState returned NULL");
        XLINK_RET_ERR_IF(pthread_mutex_unlock(&(curr->queueMutex)) != 0, NULL);
        return NULL;
    }
    mvLog(MVLOG_DEBUG, "Received event %s %d", TypeToStr(event->header.type), o);
    ev = &eventP->packet;

    eventP->sem = sem;
    eventP->packet = *event;
    eventP->origin = o;
    if (o == EVENT_LOCAL) {
        // XLink API caller provided buffer for return the final result to
        eventP->retEv = event;
    }else{
        eventP->retEv = NULL;
    }
    q->cur = eventP;
    eventP->isServed = EVENT_ALLOCATED;
    CIRCULAR_INCREMENT_BASE(q->cur, q->end, q->base);
    XLINK_RET_ERR_IF(pthread_mutex_unlock(&(curr->queueMutex)) != 0, NULL);
    return ev;
}

static xLinkEventPriv_t* dispatcherGetNextEvent(xLinkSchedulerState_t* curr)
{
    XLINK_RET_ERR_IF(curr == NULL, NULL);

    int rc;
    while(((rc = XLink_sem_wait(&curr->notifyDispatcherSem)) == -1) && errno == EINTR)
        continue;
    if (rc) {
        mvLog(MVLOG_ERROR,"can't post semaphore\n");
    }

    xLinkEventPriv_t* event = NULL;
    XLINK_RET_ERR_IF(pthread_mutex_lock(&(curr->queueMutex)) != 0, NULL);
    event = searchForReadyEvent(curr);
    if (event) {
        XLINK_RET_ERR_IF(pthread_mutex_unlock(&(curr->queueMutex)) != 0, NULL);
        return event;
    }

    eventQueueHandler_t* hPriorityQueue = curr->queueProcPriority ? &curr->lQueue : &curr->rQueue;
    eventQueueHandler_t* lPriorityQueue = curr->queueProcPriority ? &curr->rQueue : &curr->lQueue;
    curr->queueProcPriority = curr->queueProcPriority ? 0 : 1;

    event = getNextQueueElemToProc(hPriorityQueue);
    if (event) {
        XLINK_RET_ERR_IF(pthread_mutex_unlock(&(curr->queueMutex)) != 0, NULL);
        return event;
    }
    event = getNextQueueElemToProc(lPriorityQueue);

    XLINK_RET_ERR_IF(pthread_mutex_unlock(&(curr->queueMutex)) != 0, NULL);
    return event;
}

static int dispatcherClean(xLinkSchedulerState_t* curr)
{
    XLINK_RET_ERR_IF(pthread_mutex_lock(&clean_mutex), 1);
    if (curr->schedulerId == -1) {
        mvLog(MVLOG_WARN,"Scheduler has already been reset or cleaned");
        if (pthread_mutex_unlock(&clean_mutex) != 0) {
            mvLog(MVLOG_ERROR, "Failed to unlock clean_mutex");
        }

        return 1;
    }

    mvLog(MVLOG_INFO, "Start Clean Dispatcher...");

    if (XLink_sem_post(&curr->notifyDispatcherSem)) {
        mvLog(MVLOG_ERROR,"can't post semaphore\n"); //to allow us to get a NULL event
    }
    xLinkEventPriv_t* event = dispatcherGetNextEvent(curr);
    while (event != NULL) {
        mvLog(MVLOG_INFO, "dropped event is %s, status %d\n",
              TypeToStr(event->packet.header.type), event->isServed);

        XLINK_RET_ERR_IF(pthread_mutex_lock(&(curr->queueMutex)) != 0, 1);
        postAndMarkEventServed(event);
        if (pthread_mutex_unlock(&(curr->queueMutex)) != 0) {
            if (pthread_mutex_unlock(&clean_mutex) != 0) {
                mvLog(MVLOG_ERROR, "Failed to unlock clean_mutex after failing to unlock curr->queueMutex");
            }
            mvLog(MVLOG_ERROR, "Failed to unlock curr->queueMutex");
            return 1;
        }
        event = dispatcherGetNextEvent(curr);
    }

    if (pthread_mutex_lock(&(curr->queueMutex)) != 0) {
        if (pthread_mutex_unlock(&clean_mutex) != 0) {
            mvLog(MVLOG_ERROR, "Failed to unlock clean_mutex after failing to lock curr->queueMutex");
        }
        mvLog(MVLOG_ERROR, "Failed to lock curr->queueMutex");
        return 1;
    }

    dispatcherFreeEvents(&curr->lQueue, EVENT_PENDING);
    dispatcherFreeEvents(&curr->lQueue, EVENT_BLOCKED);

    XLINK_RET_ERR_IF(pthread_mutex_lock(&num_schedulers_mutex) != 0, 1);
    curr->schedulerId = -1;
    curr->resetXLink = 1;
    XLink_sem_destroy(&curr->addEventSem);
    XLink_sem_destroy(&curr->notifyDispatcherSem);
    localSem_t* temp = curr->eventSemaphores;
    while (temp < curr->eventSemaphores + MAXIMUM_SEMAPHORES) {
        // unblock potentially blocked event semaphores
        XLink_sem_post(&temp->sem);
        XLink_sem_destroy(&temp->sem);
        temp++;
    }
    numSchedulers--;

<<<<<<< HEAD
    XLINK_RET_ERR_IF(pthread_mutex_unlock(&num_schedulers_mutex) != 0, 1);

    XLINK_RET_ERR_IF(pthread_mutex_unlock(&(curr->queueMutex)) != 0, 1);
=======
    if (pthread_mutex_unlock(&(curr->queueMutex)) != 0) {
        if (pthread_mutex_unlock(&clean_mutex) != 0) {
            mvLog(MVLOG_ERROR, "Failed to unlock clean_mutex after failing to unlock curr->queueMutex");
        }
        mvLog(MVLOG_ERROR, "Failed to unlock curr->queueMutex");
        return 1;
    }
>>>>>>> dcd83843

    mvLog(MVLOG_INFO, "Clean Dispatcher Successfully...");
    if (pthread_mutex_unlock(&clean_mutex) != 0) {
        mvLog(MVLOG_ERROR, "Failed to unlock clean_mutex after clearing dispatcher");
    }
    XLINK_RET_ERR_IF(pthread_mutex_destroy(&(curr->queueMutex)) != 0, 1);
    return 0;
}

static int dispatcherDeviceFdDown(xLinkSchedulerState_t* curr){
    ASSERT_XLINK(curr != NULL);
    XLINK_RET_ERR_IF(pthread_mutex_lock(&reset_mutex), 1);
    int ret = 0;

    if (curr->dispatcherDeviceFdDown == 0) {

        glControlFunc->closeDeviceFd(&curr->deviceHandle);
        // Specify device FD was already closed
        curr->dispatcherDeviceFdDown = 1;

    } else {
        ret = 1;
    }

    if(pthread_mutex_unlock(&reset_mutex) != 0) {
        mvLog(MVLOG_ERROR, "Failed to unlock reset_mutex");
        ret = 1;
    }

    return ret;
}

static int dispatcherReset(xLinkSchedulerState_t* curr)
{
    ASSERT_XLINK(curr != NULL);

    XLINK_RET_ERR_IF(pthread_mutex_lock(&reset_mutex), 1);
    if (curr->dispatcherLinkDown == 1) {
        mvLog(MVLOG_WARN,"Scheduler has already been reset");
        if(pthread_mutex_unlock(&reset_mutex) != 0) {
            mvLog(MVLOG_ERROR, "Failed to unlock clean_mutex");
        }

        return 1;
    }

    if(!curr->dispatcherDeviceFdDown){
        glControlFunc->closeDeviceFd(&curr->deviceHandle);
        // Specify device FD was already closed
        curr->dispatcherDeviceFdDown = 1;
    }

    if(dispatcherClean(curr)) {
        mvLog(MVLOG_INFO, "Failed to clean dispatcher");
    }

    xLinkDesc_t* link = getLink(curr->deviceHandle.xLinkFD);
    if(link == NULL || XLink_sem_post(&link->dispatcherClosedSem)) {
        mvLog(MVLOG_DEBUG,"can't post dispatcherClosedSem\n");
    }

    glControlFunc->closeLink(curr->deviceHandle.xLinkFD, 1);

    // Set dispatcher link state "down", to disallow resetting again
    curr->dispatcherLinkDown = 1;
    mvLog(MVLOG_DEBUG,"Reset Successfully\n");

    if(pthread_mutex_unlock(&reset_mutex) != 0) {
        mvLog(MVLOG_ERROR, "Failed to unlock clean_mutex after clearing dispatcher");
        return 1;
    }

    return 0;
}

static XLinkError_t sendEvents(xLinkSchedulerState_t* curr) {
    int res;
    xLinkEventPriv_t* event;
    xLinkEventPriv_t response;

    while (!curr->resetXLink) {
        event = dispatcherGetNextEvent(curr);
        if(event == NULL) {
            mvLog(MVLOG_ERROR,"Dispatcher received NULL event!");
            break; // Means that user reset XLink.
        }

        if(event->packet.deviceHandle.xLinkFD
           != curr->deviceHandle.xLinkFD) {
            mvLog(MVLOG_FATAL,"The file descriptor mismatch between the event and the scheduler.\n"
                              "    Event: id=%d, fd=%p"
                              "    Scheduler fd=%p",
                              event->packet.header.id, event->packet.deviceHandle.xLinkFD,
                              curr->deviceHandle.xLinkFD);
            event->packet.header.flags.bitField.nack = 1;
            event->packet.header.flags.bitField.ack = 0;

            XLINK_RET_ERR_IF(pthread_mutex_lock(&(curr->queueMutex)) != 0, X_LINK_ERROR);
            if (event->origin == EVENT_LOCAL){
                dispatcherRequestServe(event, curr);
            } else {
                dispatcherResponseServe(event, curr);
            }
            XLINK_RET_ERR_IF(pthread_mutex_unlock(&(curr->queueMutex)) != 0, X_LINK_ERROR);

            continue;
        }

        getRespFunction getResp;
        xLinkEvent_t* toSend;
        if (event->origin == EVENT_LOCAL){
            getResp = glControlFunc->localGetResponse;
            toSend = &event->packet;
        }else{
            getResp = glControlFunc->remoteGetResponse;
            toSend = &response.packet;
        }

        res = getResp(&event->packet, &response.packet, curr->server);
        if (isEventTypeRequest(event)) {
            XLINK_RET_ERR_IF(pthread_mutex_lock(&(curr->queueMutex)) != 0, X_LINK_ERROR);
            if (event->origin == EVENT_LOCAL) { //we need to do this for locals only
                if(dispatcherRequestServe(event, curr)) {
                    mvLog(MVLOG_ERROR, "Failed to serve local event. "
                                       "Event: id=%d, type=%s, streamId=%u, streamName=%s",
                                       event->packet.header.id,  TypeToStr(event->packet.header.type),
                                       event->packet.header.streamId, event->packet.header.streamName);
                }
            }

            if (res == 0 && event->packet.header.flags.bitField.localServe == 0) {
                if (!curr->server && toSend->header.type == XLINK_RESET_REQ) {
                    curr->resetXLink = 1;
                    mvLog(MVLOG_DEBUG,"Send XLINK_RESET_REQ, stopping sendEvents thread.");
                    if(toSend->deviceHandle.protocol == X_LINK_PCIE) {
                        toSend->header.type = XLINK_PING_REQ;
                        mvLog(MVLOG_DEBUG, "Request for reboot not sent, only ping event");
                    }
                }

                XLINK_RET_ERR_IF(pthread_mutex_unlock(&(curr->queueMutex)) != 0, X_LINK_ERROR);
                if (glControlFunc->eventSend(toSend) != 0) {
                    // Error out
                    curr->resetXLink = 1;
                    XLINK_RET_ERR_IF(pthread_mutex_lock(&(curr->queueMutex)) != 0, X_LINK_ERROR);
                    dispatcherFreeEvents(&curr->lQueue, EVENT_PENDING);
                    dispatcherFreeEvents(&curr->lQueue, EVENT_BLOCKED);
                    XLINK_RET_ERR_IF(pthread_mutex_unlock(&(curr->queueMutex)) != 0, X_LINK_ERROR);
                    mvLog(MVLOG_ERROR, "Event sending failed");
                }
#ifdef __DEVICE__
                // Stop scheduler thread after XLINK_RESET_RESP was successfully sent to host
                if (toSend->header.type == XLINK_RESET_RESP) {
                    curr->resetXLink = 1;
                    mvLog(MVLOG_DEBUG, "Stop scheduler thread.");
                }
#endif
            } else {
                XLINK_RET_ERR_IF(pthread_mutex_unlock(&(curr->queueMutex)) != 0, X_LINK_ERROR);
            }
        } else {
            XLINK_RET_ERR_IF(pthread_mutex_lock(&(curr->queueMutex)) != 0, X_LINK_ERROR);
            if (event->origin == EVENT_REMOTE) { // match remote response with the local request
                dispatcherResponseServe(event, curr);
            }
            XLINK_RET_ERR_IF(pthread_mutex_unlock(&(curr->queueMutex)) != 0, X_LINK_ERROR);
        }

        if (event->origin == EVENT_REMOTE) {
            event->isServed = EVENT_SERVED;
        }
    }

    return X_LINK_SUCCESS;
}

static void dispatcherFreeEvents(eventQueueHandler_t *queue, xLinkEventState_t state) {
    if(queue == NULL) {
        return;
    }

    xLinkEventPriv_t* event = getNextElementWithState(queue->base, queue->end, queue->base, state);
    while (event != NULL) {
        mvLog(MVLOG_DEBUG, "Event is %s, size is %d, Mark it served\n", TypeToStr(event->packet.header.type), event->packet.header.size);
        postAndMarkEventServed(event);
        event = getNextElementWithState(queue->base, queue->end, queue->base, state);
    }
}


// ------------------------------------
// Helpers implementation. End.
// ------------------------------------<|MERGE_RESOLUTION|>--- conflicted
+++ resolved
@@ -407,9 +407,9 @@
     return ev;
 }
 
-int DispatcherWaitEventComplete(xLinkDeviceHandle_t *deviceHandle, unsigned int timeoutMs)
-{
-    xLinkSchedulerState_t* curr = findCorrespondingScheduler(deviceHandle->xLinkFD);
+int DispatcherWaitEventComplete(xLinkDeviceHandle_t deviceHandle, unsigned int timeoutMs)
+{
+    xLinkSchedulerState_t* curr = findCorrespondingScheduler(deviceHandle.xLinkFD);
     ASSERT_XLINK(curr != NULL);
 
     XLink_sem_t* id = getSem(pthread_self(), curr);
@@ -448,7 +448,7 @@
     if (!curr->server && rc) {
         xLinkEvent_t event = {0};
         event.header.type = XLINK_RESET_REQ;
-        event.deviceHandle = *deviceHandle;
+        event.deviceHandle = deviceHandle;
         mvLog(MVLOG_ERROR,"waiting is timeout, sending reset remote event");
         DispatcherAddEvent(EVENT_LOCAL, &event);
         id = getSem(pthread_self(), curr);
@@ -460,16 +460,9 @@
             // dispatcherDeviceFdDown(curr);
             // Calling non-thread safe dispatcherReset from external thread
             // TODO - investigate further and resolve
-<<<<<<< HEAD
             dispatcherReset(curr);
         }
     }
-=======
-                dispatcherReset(curr);
-            }
-        }
-#endif
->>>>>>> dcd83843
 
     return rc;
 }
@@ -718,19 +711,19 @@
 
         DispatcherAddEvent(EVENT_REMOTE, &event);
 
-#ifndef __DEVICE__
-        // Stop receiving events when receive confirmation that the device acknowledged the reset request
-        if (event.header.type == XLINK_RESET_RESP) {
-            mvLog(MVLOG_DEBUG,"Read XLINK_RESET_RESP, stopping eventReader thread.");
-            break;
-        }
-#else
-        // Stop receiving events from remote when receive a XLINK_RESET_REQ
-        if (event.header.type == XLINK_RESET_REQ) {
-            mvLog(MVLOG_DEBUG,"Read XLINK_RESET_REQ, stopping eventReader thread.");
-            break;
-        }
-#endif
+        if(!curr->server) {
+            // Stop receiving events when receive confirmation that the device acknowledged the reset request
+            if (event.header.type == XLINK_RESET_RESP) {
+                mvLog(MVLOG_DEBUG,"Read XLINK_RESET_RESP, stopping eventReader thread.");
+                break;
+            }
+        } else {
+            // Stop receiving events from remote when receive a XLINK_RESET_REQ
+            if (event.header.type == XLINK_RESET_REQ) {
+                mvLog(MVLOG_DEBUG,"Read XLINK_RESET_REQ, stopping eventReader thread.");
+                break;
+            }
+        }
     }
 
     return 0;
@@ -1120,11 +1113,7 @@
     }
     numSchedulers--;
 
-<<<<<<< HEAD
     XLINK_RET_ERR_IF(pthread_mutex_unlock(&num_schedulers_mutex) != 0, 1);
-
-    XLINK_RET_ERR_IF(pthread_mutex_unlock(&(curr->queueMutex)) != 0, 1);
-=======
     if (pthread_mutex_unlock(&(curr->queueMutex)) != 0) {
         if (pthread_mutex_unlock(&clean_mutex) != 0) {
             mvLog(MVLOG_ERROR, "Failed to unlock clean_mutex after failing to unlock curr->queueMutex");
@@ -1132,7 +1121,6 @@
         mvLog(MVLOG_ERROR, "Failed to unlock curr->queueMutex");
         return 1;
     }
->>>>>>> dcd83843
 
     mvLog(MVLOG_INFO, "Clean Dispatcher Successfully...");
     if (pthread_mutex_unlock(&clean_mutex) != 0) {
@@ -1273,8 +1261,14 @@
                     }
                 }
 
+                // Create a copy before unlocking the queue mutex
+                xLinkEvent_t toSendCopy = *toSend;
+
+                // Unlock the queue mutex
                 XLINK_RET_ERR_IF(pthread_mutex_unlock(&(curr->queueMutex)) != 0, X_LINK_ERROR);
-                if (glControlFunc->eventSend(toSend) != 0) {
+
+                // Send the copied event
+                if (glControlFunc->eventSend(&toSendCopy) != 0) {
                     // Error out
                     curr->resetXLink = 1;
                     XLINK_RET_ERR_IF(pthread_mutex_lock(&(curr->queueMutex)) != 0, X_LINK_ERROR);
@@ -1283,13 +1277,13 @@
                     XLINK_RET_ERR_IF(pthread_mutex_unlock(&(curr->queueMutex)) != 0, X_LINK_ERROR);
                     mvLog(MVLOG_ERROR, "Event sending failed");
                 }
-#ifdef __DEVICE__
-                // Stop scheduler thread after XLINK_RESET_RESP was successfully sent to host
-                if (toSend->header.type == XLINK_RESET_RESP) {
-                    curr->resetXLink = 1;
-                    mvLog(MVLOG_DEBUG, "Stop scheduler thread.");
+                if(curr->server) {
+                    // Stop scheduler thread after XLINK_RESET_RESP was successfully sent to host
+                    if (toSend->header.type == XLINK_RESET_RESP) {
+                        curr->resetXLink = 1;
+                        mvLog(MVLOG_DEBUG, "Stop scheduler thread.");
+                    }
                 }
-#endif
             } else {
                 XLINK_RET_ERR_IF(pthread_mutex_unlock(&(curr->queueMutex)) != 0, X_LINK_ERROR);
             }
