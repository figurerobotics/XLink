--- conflicted
+++ resolved
@@ -1189,12 +1189,7 @@
             toSend = &response.packet;
         }
 
-<<<<<<< HEAD
         res = getResp(&event->packet, &response.packet, curr->server);
-=======
-        res = getResp(&event->packet, &response.packet);
-
->>>>>>> e9eb1ef3
         if (isEventTypeRequest(event)) {
             XLINK_RET_ERR_IF(pthread_mutex_lock(&(curr->queueMutex)) != 0, X_LINK_ERROR);
             if (event->origin == EVENT_LOCAL) { //we need to do this for locals only
