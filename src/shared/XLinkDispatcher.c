--- conflicted
+++ resolved
@@ -437,7 +437,6 @@
         while(((rc = XLink_sem_wait(id)) == -1) && errno == EINTR)
             continue;
     }
-<<<<<<< HEAD
 
     if (!curr->server && rc) {
         xLinkEvent_t event = {0};
@@ -450,8 +449,10 @@
         while(((rc = XLink_sem_wait(id)) == -1) && errno == EINTR)
             continue;
         if (id == NULL || rc) {
-        // Calling non-thread safe dispatcherReset from external thread
-        // TODO - investigate further and resolve
+            // // graceful link shutdown instead
+            // dispatcherDeviceFdDown(curr);
+            // Calling non-thread safe dispatcherReset from external thread
+            // TODO - investigate further and resolve
             dispatcherReset(curr);
         }
     }
@@ -459,60 +460,6 @@
     return rc;
 }
 
-int DispatcherWaitEventCompleteTimeout(xLinkDeviceHandle_t *deviceHandle, struct timespec abstime)
-{
-    xLinkSchedulerState_t* curr = findCorrespondingScheduler(deviceHandle->xLinkFD);
-    ASSERT_XLINK(curr != NULL);
-
-    XLink_sem_t* id = getSem(pthread_self(), curr);
-    if (id == NULL) {
-        return -1;
-    }
-
-    int rc = XLink_sem_timedwait(id, &abstime);
-    int err = errno;
-
-    if (curr->server && rc) {
-        if(err == ETIMEDOUT){
-            return X_LINK_TIMEOUT;
-        } else {
-            xLinkEvent_t event = {0};
-            event.header.type = XLINK_RESET_REQ;
-            event.deviceHandle = *deviceHandle;
-            mvLog(MVLOG_ERROR,"waiting is timeout, sending reset remote event");
-            DispatcherAddEvent(EVENT_LOCAL, &event);
-            id = getSem(pthread_self(), curr);
-            if (id == NULL || XLink_sem_wait(id)) {
-=======
-#ifdef __PC__
-    if (rc) {
-            xLinkEvent_t event = {0};
-            event.header.type = XLINK_RESET_REQ;
-            event.deviceHandle = *deviceHandle;
-            mvLog(MVLOG_ERROR,"waiting is timeout, sending reset remote event");
-            DispatcherAddEvent(EVENT_LOCAL, &event);
-            id = getSem(pthread_self(), curr);
-            int rc;
-            while(((rc = XLink_sem_wait(id)) == -1) && errno == EINTR)
-                continue;
-            if (id == NULL || rc) {
-                // // graceful link shutdown instead
-                // dispatcherDeviceFdDown(curr);
-
->>>>>>> 51c2a445
-                // Calling non-thread safe dispatcherReset from external thread
-                // TODO - investigate further and resolve
-                dispatcherReset(curr);
-            }
-        }
-<<<<<<< HEAD
-    }
-=======
-#endif
->>>>>>> 51c2a445
-
-    return rc;
-}
 
 char* TypeToStr(int type)
 {
