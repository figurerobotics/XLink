// Copyright (C) 2018-2021 Intel Corporation
// SPDX-License-Identifier: Apache-2.0
//

#include <string.h>
#include "stdlib.h"

#include "XLinkMacros.h"
#include "XLinkErrorUtils.h"
#include "XLinkPlatform.h"
#include "XLinkDispatcherImpl.h"
#include "XLinkPrivateFields.h"

#ifdef MVLOG_UNIT_NAME
#undef MVLOG_UNIT_NAME
#define MVLOG_UNIT_NAME xLink
#endif
#include "XLinkLog.h"
#include "XLinkStringUtils.h"

// ------------------------------------
// Helpers declaration. Begin.
// ------------------------------------

static int isStreamSpaceEnoughFor(streamDesc_t* stream, uint32_t size);

// moves packet and its data out of XLink; caller is responsible for freeing data resource
static streamPacketDesc_t* movePacketFromStream(streamDesc_t *stream);
static streamPacketDesc_t* getPacketFromStream(streamDesc_t* stream);
static int releasePacketFromStream(streamDesc_t* stream, uint32_t* releasedSize);
static int releaseSpecificPacketFromStream(streamDesc_t* stream, uint32_t* releasedSize, uint8_t* data);
static int addNewPacketToStream(streamDesc_t* stream, void* buffer, uint32_t size);

static int handleIncomingEvent(xLinkEvent_t* event);

// ------------------------------------
// Helpers declaration. End.
// ------------------------------------



// ------------------------------------
// XLinkDispatcherImpl.h implementation. Begin.
// ------------------------------------

int writeEventMultipart(xLinkDeviceHandle_t* deviceHandle, void* data, int totalSize, void* data2, int data2Size)
{
    // Regular, single-part case
    if(data2 == NULL || data2Size <= 0) {
        return XLinkPlatformWrite(deviceHandle, data, totalSize);
    }

    // Multipart case
    int errorCode = 0;
    void *dataToWrite[] = {data, data2, NULL};
    int sizeToWrite[] = {totalSize - data2Size, data2Size, 0};

    int writtenByteCount = 0, toWrite = 0, rc = 0;

    int totalSizeToWrite = 0;

    int pktlen = 0;

    // restriction on the output data size
    // mitigates kernel crash on RPI when USB is used
    const int xlinkPacketSizeMultiply = deviceHandle->protocol == X_LINK_USB_VSC ? 1024 : 1; //for usb3, usb2 is 512
<<<<<<< HEAD
    // uint8_t swapSpaceScratchBuffer[xlinkPacketSizeMultiply + 64];
    uint8_t* swapSpaceScratchBuffer = malloc(xlinkPacketSizeMultiply + 64);
    uint8_t *swapSpace = swapSpaceScratchBuffer + ALIGN_UP((((uintptr_t)swapSpaceScratchBuffer) % 64), 64);
=======
    uint8_t swapSpaceScratchBufferVsc[1024 + 64];
    uint8_t swapSpaceScratchBuffer[1 + 64];
    uint8_t* swapSpace = swapSpaceScratchBuffer + ALIGN_UP((((uintptr_t)swapSpaceScratchBuffer) % 64), 64);
    if(deviceHandle->protocol == X_LINK_USB_VSC) {
        swapSpace = swapSpaceScratchBufferVsc + ALIGN_UP((((uintptr_t)swapSpaceScratchBufferVsc) % 64), 64);
    }
>>>>>>> c059f225

    // the amount of bytes written from split transfer for "next" packet
    int previousSplitWriteSize = 0;
    for (int i = 0;; i++) {
        void *currentPacket = dataToWrite[i];
        int currentPacketSize = sizeToWrite[i];
        if (currentPacket == NULL) break;
        if (currentPacketSize == 0) break;
        // printf("currentPacket %p size %d \n", currentPacket, currentPacketSize);
        void *nextPacket = dataToWrite[i + 1];
        int nextPacketSize = sizeToWrite[i + 1];
        bool shouldSplitData = false;

        if (nextPacket != NULL && nextPacketSize > 0) {
            totalSizeToWrite += currentPacketSize - (currentPacketSize % xlinkPacketSizeMultiply);
            if(currentPacketSize % xlinkPacketSizeMultiply) {
                shouldSplitData = true;
            }
        } else {
            totalSizeToWrite += currentPacketSize;
        }

        // printf("writtenByteCount %d %d\n",writtenByteCount , totalSizeToWrite);
        int byteCountRelativeOffset = writtenByteCount;
        while (writtenByteCount < totalSizeToWrite) {
            toWrite = (pktlen && (totalSizeToWrite - writtenByteCount) > pktlen)
                          ? pktlen
                          : (totalSizeToWrite - writtenByteCount);

            rc = XLinkPlatformWrite(deviceHandle, &((char *)currentPacket)[writtenByteCount - byteCountRelativeOffset + previousSplitWriteSize], toWrite);
            if (rc < 0)
            {
                errorCode = rc;
                goto function_epilogue;
            }
            writtenByteCount += toWrite;
        }
        if (shouldSplitData) {
            int remainingToWriteCurrent = currentPacketSize - (totalSizeToWrite - byteCountRelativeOffset);
            // printf("remainingToWriteCurrent %d \n", remainingToWriteCurrent);
            if(remainingToWriteCurrent < 0 || remainingToWriteCurrent > xlinkPacketSizeMultiply) ASSERT_XLINK(0);
            int remainingToWriteNext = nextPacketSize > xlinkPacketSizeMultiply - remainingToWriteCurrent ? xlinkPacketSizeMultiply - remainingToWriteCurrent : nextPacketSize;
            // printf("remainingToWriteNext %d \n", remainingToWriteNext);
            if(remainingToWriteNext < 0 || remainingToWriteNext > xlinkPacketSizeMultiply) ASSERT_XLINK(0);

            if (remainingToWriteCurrent) {
                memcpy(swapSpace, &((char *)currentPacket)[writtenByteCount - byteCountRelativeOffset + previousSplitWriteSize], remainingToWriteCurrent);
                if(remainingToWriteNext) {
                    memcpy(swapSpace + remainingToWriteCurrent, nextPacket, remainingToWriteNext);
                }
                toWrite = remainingToWriteCurrent + remainingToWriteNext;
                if(toWrite > xlinkPacketSizeMultiply) ASSERT_XLINK(0);
                rc = XLinkPlatformWrite(deviceHandle, swapSpace, toWrite);
                if (rc < 0)
                {
                    errorCode = rc;
                    goto function_epilogue;
                }
                writtenByteCount += toWrite;
                totalSizeToWrite += remainingToWriteCurrent;
                // printf("%s wrote %d \n", __FUNCTION__, rc);

                previousSplitWriteSize = remainingToWriteNext;
            }
        } else {
            previousSplitWriteSize = 0;
        }
    }

function_epilogue:
<<<<<<< HEAD
    free(swapSpaceScratchBuffer);
=======
>>>>>>> c059f225
    if (errorCode) return errorCode;
    return writtenByteCount;
}

//adds a new event with parameters and returns event id
int dispatcherEventSend(xLinkEvent_t *event)
{
    mvLog(MVLOG_DEBUG, "Send event: %s, size %u, streamId %u.\n",
        TypeToStr(event->header.type), event->header.size, event->header.streamId);

    int rc = XLinkPlatformWrite(&event->deviceHandle,
        &event->header, sizeof(event->header));

    if(rc < 0) {
        mvLog(MVLOG_ERROR,"Write failed (header) (err %d) | event %s\n", rc, TypeToStr(event->header.type));
        return rc;
    }

    if (event->header.type == XLINK_WRITE_REQ) {
        rc = writeEventMultipart(&event->deviceHandle, event->data, event->header.size, event->data2, event->data2Size);
        if(rc < 0) {
            mvLog(MVLOG_ERROR,"Write failed %d\n", rc);
            return rc;
        }
    }

    return 0;
}

int dispatcherEventReceive(xLinkEvent_t* event){
    // static xLinkEvent_t prevEvent = {0};
    int rc = XLinkPlatformRead(&event->deviceHandle,
        &event->header, sizeof(event->header));

    // mvLog(MVLOG_DEBUG,"Incoming event %p: %s %d %p prevEvent: %s %d %p\n",
    //       event,
    //       TypeToStr(event->header.type),
    //       (int)event->header.id,
    //       event->deviceHandle.xLinkFD,
    //       TypeToStr(prevEvent.header.type),
    //       (int)prevEvent.header.id,
    //       prevEvent.deviceHandle.xLinkFD);

    if(rc < 0) {
        mvLog(MVLOG_WARN,"%s() Read failed %d\n", __func__, (int)rc);
        return rc;
    }

    // TODO(themarpe) - reimplement duplicate ID detection
    // if (prevEvent.header.id == event->header.id &&
    //     prevEvent.header.type == event->header.type &&
    //     prevEvent.deviceHandle.xLinkFD == event->deviceHandle.xLinkFD) {
    //     mvLog(MVLOG_FATAL,"Duplicate id detected. \n");
    // }
    // prevEvent = *event;

    return handleIncomingEvent(event);
}

//this function should be called only for local requests
int dispatcherLocalEventGetResponse(xLinkEvent_t* event, xLinkEvent_t* response, bool server)
{
    streamDesc_t* stream;
    response->header.id = event->header.id;
    mvLog(MVLOG_DEBUG, "%s\n",TypeToStr(event->header.type));
    switch (event->header.type){
        case XLINK_WRITE_REQ:
        {
            //in case local tries to write after it issues close (writeSize is zero)
            stream = getStreamById(event->deviceHandle.xLinkFD, event->header.streamId);

            if(!stream) {
                mvLog(MVLOG_DEBUG, "stream %d has been closed!\n", event->header.streamId);
                XLINK_SET_EVENT_FAILED_AND_SERVE(event);
                break;
            }

            if (stream->writeSize == 0)
            {
                XLINK_EVENT_NOT_ACKNOWLEDGE(event);
                // return -1 to don't even send it to the remote
                releaseStream(stream);
                return -1;
            }
            XLINK_EVENT_ACKNOWLEDGE(event);
            event->header.flags.bitField.localServe = 0;

            if (!isStreamSpaceEnoughFor(stream, event->header.size)) {
                mvLog(MVLOG_DEBUG,"local NACK RTS. stream '%s' is full (event %d)\n", stream->name, event->header.id);
                event->header.flags.bitField.block = 1;
                event->header.flags.bitField.localServe = 1;
                // TODO: easy to implement non-blocking read here, just return nack
                mvLog(MVLOG_WARN, "Blocked event would cause dispatching thread to wait on semaphore infinitely\n");
            } else {
                event->header.flags.bitField.block = 0;
                stream->remoteFillLevel += event->header.size;
                stream->remoteFillPacketLevel++;
                mvLog(MVLOG_DEBUG,"S%u: Got local write of %u , remote fill level %u out of %u %u\n",
                      event->header.streamId, event->header.size, stream->remoteFillLevel, stream->writeSize, stream->readSize);
            }
            releaseStream(stream);
            break;
        }
        case XLINK_READ_REQ:
        {
            stream = getStreamById(event->deviceHandle.xLinkFD, event->header.streamId);
            if(!stream) {
                mvLog(MVLOG_DEBUG, "stream %d has been closed!\n", event->header.streamId);
                XLINK_SET_EVENT_FAILED_AND_SERVE(event);
                break;
            }

            streamPacketDesc_t* packet;
            if (event->header.flags.bitField.moveSemantic) {
                packet = movePacketFromStream(stream);
            }
            else {
                packet = getPacketFromStream(stream);
            }

            if (packet){
                //the read can be served with this packet
                event->data = packet;
                XLINK_EVENT_ACKNOWLEDGE(event);
                event->header.flags.bitField.block = 0;
            }
            else{
                event->header.flags.bitField.block = 1;
                // TODO: easy to implement non-blocking read here, just return nack
            }
            event->header.flags.bitField.localServe = 1;
            releaseStream(stream);
            break;
        }
        case XLINK_READ_REL_REQ:
        {
            stream = getStreamById(event->deviceHandle.xLinkFD, event->header.streamId);
            ASSERT_XLINK(stream);
            XLINK_EVENT_ACKNOWLEDGE(event);
            uint32_t releasedSize = 0;
            if (stream->blockedPackets)
                releasePacketFromStream(stream, &releasedSize);
            event->header.size = releasedSize;
            releaseStream(stream);
            break;
        }
        case XLINK_READ_REL_SPEC_REQ:
        {
            uint8_t* data = (uint8_t*)event->data;
            stream = getStreamById(event->deviceHandle.xLinkFD, event->header.streamId);
            ASSERT_XLINK(stream);
            XLINK_EVENT_ACKNOWLEDGE(event);
            uint32_t releasedSize = 0;
            releaseSpecificPacketFromStream(stream, &releasedSize, data);
            event->header.size = releasedSize;
            releaseStream(stream);
            break;
        }
        case XLINK_CREATE_STREAM_REQ:
        {
            XLINK_EVENT_ACKNOWLEDGE(event);

            if(!server) {
                event->header.streamId = XLinkAddOrUpdateStream(event->deviceHandle.xLinkFD,
                                                                event->header.streamName,
                                                                event->header.size, 0,
                                                                INVALID_STREAM_ID);
<<<<<<< HEAD
                mvLog(MVLOG_DEBUG, "XLINK_CREATE_STREAM_REQ - stream has been just opened with id %u\n",
                    event->header.streamId);
            } else {
                mvLog(MVLOG_DEBUG, "XLINK_CREATE_STREAM_REQ - do nothing. Stream will be "
                    "opened with forced id accordingly to response from the host\n");
=======
                mvLog(MVLOG_DEBUG, "XLINK_CREATE_STREAM_REQ - stream has been just opened with id %ld\n",
                    event->header.streamId);

                printf("called on 'client' side\n");
            } else {
                mvLog(MVLOG_DEBUG, "XLINK_CREATE_STREAM_REQ - do nothing. Stream will be "
                    "opened with forced id accordingly to response from the host\n");
                printf("called on 'server' side\n");
>>>>>>> c059f225
            }
            break;
        }
        case XLINK_CLOSE_STREAM_REQ:
        {
            stream = getStreamById(event->deviceHandle.xLinkFD, event->header.streamId);

            ASSERT_XLINK(stream);
            XLINK_EVENT_ACKNOWLEDGE(event);
            if (stream->remoteFillLevel != 0){
                stream->closeStreamInitiated = 1;
                event->header.flags.bitField.block = 1;
                event->header.flags.bitField.localServe = 1;
            }else{
                event->header.flags.bitField.block = 0;
                event->header.flags.bitField.localServe = 0;
            }
            releaseStream(stream);
            break;
        }
        case XLINK_RESET_REQ:
        {
            XLINK_EVENT_ACKNOWLEDGE(event);
            mvLog(MVLOG_DEBUG,"XLINK_RESET_REQ - do nothing\n");
            break;
        }
        case XLINK_PING_REQ:
        {
            XLINK_EVENT_ACKNOWLEDGE(event);
            mvLog(MVLOG_DEBUG,"XLINK_PING_REQ - do nothing\n");
            break;
        }
        case XLINK_DROP_REQ:
        {
            XLINK_EVENT_ACKNOWLEDGE(event);
            break;
        }
        case XLINK_WRITE_RESP:
        case XLINK_READ_RESP:
        case XLINK_READ_REL_RESP:
        case XLINK_READ_REL_SPEC_RESP:
        case XLINK_CREATE_STREAM_RESP:
        case XLINK_CLOSE_STREAM_RESP:
        case XLINK_PING_RESP:
            break;
        case XLINK_RESET_RESP:
            //should not happen
            event->header.flags.bitField.localServe = 1;
            break;
        case XLINK_DROP_RESP:
            break;
        default:
        {
            mvLog(MVLOG_ERROR,
                  "Fail to get response for local event. type: %d, stream name: %s\n",
                  event->header.type, event->header.streamName);
            ASSERT_XLINK(0);
        }
    }
    return 0;
}

//this function should be called only for remote requests
int dispatcherRemoteEventGetResponse(xLinkEvent_t* event, xLinkEvent_t* response, bool server)
{
    streamDesc_t* stream = NULL;
    response->header.id = event->header.id;
    response->header.flags.raw = 0;
    mvLog(MVLOG_DEBUG, "%s\n",TypeToStr(event->header.type));

    switch (event->header.type)
    {
        case XLINK_WRITE_REQ:
            {
                //let remote write immediately as we have a local buffer for the data
                response->header.type = XLINK_WRITE_RESP;
                response->header.size = event->header.size;
                response->header.streamId = event->header.streamId;
                response->deviceHandle = event->deviceHandle;
                stream = getStreamById(event->deviceHandle.xLinkFD,
                                       event->header.streamId);
                ASSERT_XLINK(stream);
                XLINK_EVENT_ACKNOWLEDGE(response);

                if (!event->header.flags.bitField.dropped)
                {
                    // we got some data. We should unblock a blocked read
                    int xxx = DispatcherUnblockEvent(-1,
                                                    XLINK_READ_REQ,
                                                    response->header.streamId,
                                                    event->deviceHandle.xLinkFD);
                    mvLog(MVLOG_DEBUG,"unblocked from stream %d %d\n",
                        (int)response->header.streamId, (int)xxx);
                }
                releaseStream(stream);
            }
            break;
        case XLINK_READ_REQ:
            break;
        case XLINK_READ_REL_SPEC_REQ:
            XLINK_EVENT_ACKNOWLEDGE(response);
            response->header.type = XLINK_READ_REL_SPEC_RESP;
            response->header.size = event->header.size;
            response->header.streamId = event->header.streamId;
            response->deviceHandle = event->deviceHandle;
            stream = getStreamById(event->deviceHandle.xLinkFD,
                                   event->header.streamId);
            ASSERT_XLINK(stream);
            stream->remoteFillLevel -= event->header.size;
            stream->remoteFillPacketLevel--;

            mvLog(MVLOG_DEBUG,"S%d: Got remote release of %ld, remote fill level %ld out of %ld %ld\n",
                  event->header.streamId, event->header.size, stream->remoteFillLevel, stream->writeSize, stream->readSize);
            releaseStream(stream);

            DispatcherUnblockEvent(-1, XLINK_WRITE_REQ, event->header.streamId,
                                   event->deviceHandle.xLinkFD);
            //with every released packet check if the stream is already marked for close
            if (stream->closeStreamInitiated && stream->localFillLevel == 0)
            {
                mvLog(MVLOG_DEBUG,"%s() Unblock close STREAM\n", __func__);
                DispatcherUnblockEvent(-1,
                                       XLINK_CLOSE_STREAM_REQ,
                                       event->header.streamId,
                                       event->deviceHandle.xLinkFD);
            }
            break;
        case XLINK_READ_REL_REQ:
            XLINK_EVENT_ACKNOWLEDGE(response);
            response->header.type = XLINK_READ_REL_RESP;
            response->header.size = event->header.size;
            response->header.streamId = event->header.streamId;
            response->deviceHandle = event->deviceHandle;
            stream = getStreamById(event->deviceHandle.xLinkFD,
                                   event->header.streamId);
            ASSERT_XLINK(stream);
            stream->remoteFillLevel -= event->header.size;
            stream->remoteFillPacketLevel--;

            mvLog(MVLOG_DEBUG,"S%u: Got remote release of %u, remote fill level %u out of %u %u\n",
                  event->header.streamId, event->header.size, stream->remoteFillLevel, stream->writeSize, stream->readSize);
            releaseStream(stream);

            DispatcherUnblockEvent(-1, XLINK_WRITE_REQ, event->header.streamId,
                                   event->deviceHandle.xLinkFD);
            //with every released packet check if the stream is already marked for close
            if (stream->closeStreamInitiated && stream->localFillLevel == 0)
            {
                mvLog(MVLOG_DEBUG,"%s() Unblock close STREAM\n", __func__);
                int xxx = DispatcherUnblockEvent(-1,
                                                 XLINK_CLOSE_STREAM_REQ,
                                                 event->header.streamId,
                                                 event->deviceHandle.xLinkFD);
                (void) xxx;
            }
            break;
        case XLINK_CREATE_STREAM_REQ:
            XLINK_EVENT_ACKNOWLEDGE(response);
            response->header.type = XLINK_CREATE_STREAM_RESP;
            //write size from remote means read size for this peer
            if(server) {
                response->header.streamId = XLinkAddOrUpdateStream(event->deviceHandle.xLinkFD,
                                                                event->header.streamName,
                                                                0, event->header.size,
                                                                event->header.streamId);
            } else {
                response->header.streamId = XLinkAddOrUpdateStream(event->deviceHandle.xLinkFD,
                                                                event->header.streamName,
                                                                0, event->header.size,
                                                                INVALID_STREAM_ID);
            }
            if (response->header.streamId == INVALID_STREAM_ID) {
                response->header.flags.bitField.ack = 0;
                response->header.flags.bitField.sizeTooBig = 1;
                break;
            }

            response->deviceHandle = event->deviceHandle;
            mv_strncpy(response->header.streamName, MAX_STREAM_NAME_LENGTH,
                       event->header.streamName, MAX_STREAM_NAME_LENGTH - 1);
            response->header.size = event->header.size;
            mvLog(MVLOG_DEBUG,"creating stream %x\n", (int)response->header.streamId);
            break;
        case XLINK_CLOSE_STREAM_REQ:
        {
            response->header.type = XLINK_CLOSE_STREAM_RESP;
            response->header.streamId = event->header.streamId;
            response->deviceHandle = event->deviceHandle;

            streamDesc_t* stream = getStreamById(event->deviceHandle.xLinkFD,
                                                 event->header.streamId);
            if (!stream) {
                //if we have sent a NACK before, when the event gets unblocked
                //the stream might already be unavailable
                XLINK_EVENT_ACKNOWLEDGE(response);
                mvLog(MVLOG_DEBUG,"%s() got a close stream on aready closed stream\n", __func__);
            } else {
                if (stream->localFillLevel == 0)
                {
                    XLINK_EVENT_ACKNOWLEDGE(response);

                    if (stream->readSize)
                    {
                        stream->readSize = 0;
                        stream->closeStreamInitiated = 0;
                    }

                    if (!stream->writeSize) {
                        stream->id = INVALID_STREAM_ID;
                        stream->name[0] = '\0';
                    }

                    // TODO(themarpe) - TBD
                    if(server) {
                        if(XLink_sem_destroy(&stream->sem))
                            perror("Can't destroy semaphore");
                    }
                }
                else
                {
                    mvLog(MVLOG_DEBUG,"%s():fifo is NOT empty returning NACK \n", __func__);
                    XLINK_EVENT_NOT_ACKNOWLEDGE(response);
                    stream->closeStreamInitiated = 1;
                }

                releaseStream(stream);
            }
            break;
        }
        case XLINK_PING_REQ:
            response->header.type = XLINK_PING_RESP;
            XLINK_EVENT_ACKNOWLEDGE(response);
            response->deviceHandle = event->deviceHandle;
            sem_post(&pingSem);
            break;
        case XLINK_RESET_REQ:
            mvLog(MVLOG_DEBUG,"reset request - received! Sending ACK *****\n");
            XLINK_EVENT_ACKNOWLEDGE(response);
            response->header.type = XLINK_RESET_RESP;
            response->deviceHandle = event->deviceHandle;
            // need to send the response, serve the event and then reset
            break;
        case XLINK_DROP_REQ:
        {
            response->header.type = XLINK_DROP_RESP;
            response->header.size = event->header.size;
            response->header.streamId = event->header.streamId;
            response->deviceHandle = event->deviceHandle;
            XLINK_EVENT_ACKNOWLEDGE(response);

            stream = getStreamById(event->deviceHandle.xLinkFD,
                                   event->header.streamId);
            uint32_t releasedSize = 0;
            if (stream->blockedPackets)
                releasePacketFromStream(stream, &releasedSize);
            releaseStream(stream);
            break;
        }
        case XLINK_WRITE_RESP:
            break;
        case XLINK_READ_RESP:
            break;
        case XLINK_READ_REL_RESP:
            break;
        case XLINK_READ_REL_SPEC_RESP:
            break;
        case XLINK_CREATE_STREAM_RESP:
        {
            // write_size from the response the size of the buffer from the remote
            if(server) {
                response->header.streamId = XLinkAddOrUpdateStream(event->deviceHandle.xLinkFD,
                                                                event->header.streamName,
                                                                event->header.size, 0,
                                                                event->header.streamId);
                XLINK_RET_IF(response->header.streamId
                    == INVALID_STREAM_ID);
                mvLog(MVLOG_DEBUG, "XLINK_CREATE_STREAM_REQ - stream has been just opened "
                    "with forced id=%ld accordingly to response from the host\n",
                    response->header.streamId);
            }
            response->deviceHandle = event->deviceHandle;
            break;
        }
        case XLINK_CLOSE_STREAM_RESP:
        {
            streamDesc_t* stream = getStreamById(event->deviceHandle.xLinkFD,
                                                 event->header.streamId);

            if (!stream){
                XLINK_EVENT_NOT_ACKNOWLEDGE(response);
                break;
            }
            stream->writeSize = 0;
            if (!stream->readSize) {
                XLINK_EVENT_NOT_ACKNOWLEDGE(response);
                stream->id = INVALID_STREAM_ID;
                stream->name[0] = '\0';
                break;
            }
            releaseStream(stream);
            break;
        }
        case XLINK_PING_RESP:
            break;
        case XLINK_RESET_RESP:
            break;
        case XLINK_DROP_RESP:
            break;
        default:
        {
            mvLog(MVLOG_ERROR,
                "Fail to get response for remote event. type: %d, stream name: %s\n",
                event->header.type, event->header.streamName);
            ASSERT_XLINK(0);
        }
    }
    return 0;
}

void dispatcherCloseLink(xLinkDeviceHandle_t deviceHandle)
{
    XLinkPlatformCloseRemote(deviceHandle);

    xLinkDesc_t* link = getLink(deviceHandle.xLinkFD);

    if (!link) {
        mvLog(MVLOG_WARN, "Dispatcher link is null");
        return;
    }

    // TODO investigate race condition that is (probably) later caught
    // due to changing the global `xLinkDesc_t availableXLinks[MAX_LINKS]`
    // without any thread protection. The dispatcher thread can be calling this function
    // while an app thread calls `XLinkReadData()` which calls `getLinkByStreamId()` which calls
    // both `getLinkById()` and `getXLinkState()`. The latter two read the global `availableXLinks`
    // and depending on the two threads execution timing could result in the xlink being invalidated
    // after the app's thread did the "is xlink valid" test. This leads to the app's thread
    // creating an `xLinkEvent_t` with outdated xlink info. When that event gets to the
    // event processing loop, the validity of the xlink state will be checked again and be handled

    if(pthread_mutex_lock(&availableXLinksMutex) != 0) {
        mvLog(MVLOG_FATAL, "Cannot lock availableXLinksMutex\n");
        return;
    }

    link->id = INVALID_LINK_ID;
    link->deviceHandle.xLinkFD = NULL;
    link->peerState = XLINK_NOT_INIT;
    link->nextUniqueStreamId = 0;

    for (int index = 0; index < XLINK_MAX_STREAMS; index++) {
        streamDesc_t* stream = &link->availableStreams[index];

        // TODO integrate pending changes
        // * use move semantic, this prevents the memset(0) from causing leak/crash
        // * make new xlink-specific semaphore and wait on it during xlink lookup, create, etc.

        while (getPacketFromStream(stream) || stream->blockedPackets) {
            releasePacketFromStream(stream, NULL);
        }

        // XLink reset stream
        XLinkStreamReset(stream);
    }

    if(XLink_sem_destroy(&link->dispatcherClosedSem)) {
        mvLog(MVLOG_DEBUG, "Cannot destroy dispatcherClosedSem\n");
    }

    if(pthread_mutex_unlock(&availableXLinksMutex) != 0) {
        mvLog(MVLOG_DEBUG, "Cannot lock availableXLinksMutex\n");
    }
}

void dispatcherCloseDeviceFd(xLinkDeviceHandle_t deviceHandle)
{
    XLinkPlatformDeviceFdDown(deviceHandle);
}

// ------------------------------------
// XLinkDispatcherImpl.h implementation. End.
// ------------------------------------



// ------------------------------------
// Helpers implementation. Begin.
// ------------------------------------

int isStreamSpaceEnoughFor(streamDesc_t* stream, uint32_t size)
{
    if(stream->remoteFillPacketLevel >= XLINK_MAX_PACKETS_PER_STREAM ||
       stream->remoteFillLevel + size > stream->writeSize){
        mvLog(MVLOG_DEBUG, "S%u: Not enough space in stream '%s' for %u: PKT %u, FILL %u SIZE %u\n",
              stream->id, stream->name, size, stream->remoteFillPacketLevel, stream->remoteFillLevel, stream->writeSize);
        return 0;
    }

    return 1;
}

streamPacketDesc_t* getPacketFromStream(streamDesc_t* stream)
{
    streamPacketDesc_t* ret = NULL;
    if (stream->availablePackets)
    {
        ret = &stream->packets[stream->firstPacketUnused];
        stream->availablePackets--;
        CIRCULAR_INCREMENT(stream->firstPacketUnused,
                           XLINK_MAX_PACKETS_PER_STREAM);
        stream->blockedPackets++;
    }
    return ret;
}

// TODO add multithread access to the same stream; not currently supported
// due to issues like the order of get/move and release of packets
streamPacketDesc_t* movePacketFromStream(streamDesc_t* stream)
{
    streamPacketDesc_t *ret = NULL;
    if (stream->availablePackets)
    {
        ret = malloc(sizeof(streamPacketDesc_t));
        if (!ret)
        {
            mvLog(MVLOG_FATAL, "out of memory to move packet from stream\n");
            return NULL;
        }
        ret->data = NULL;
        ret->length = 0;

        // copy fields of first unused packet
        *ret = stream->packets[stream->firstPacketUnused];

        // mark packet to no longer own data; keep length for later ack's
        stream->packets[stream->firstPacketUnused].data = NULL;

        // update circular buffer indices
        stream->availablePackets--;
        CIRCULAR_INCREMENT(stream->firstPacketUnused,
                           XLINK_MAX_PACKETS_PER_STREAM);
        stream->blockedPackets++;
    }
    return ret;
}

int releasePacketFromStream(streamDesc_t* stream, uint32_t* releasedSize)
{
    streamPacketDesc_t* currPack = &stream->packets[stream->firstPacket];
    if(stream->blockedPackets == 0){
        mvLog(MVLOG_ERROR,"There is no packet to release\n");
        return 0; // ignore this, although this is a big problem on application side
    }

    stream->localFillLevel -= currPack->length;
    mvLog(MVLOG_DEBUG, "S%u: Got release of %u , current local fill level is %u out of %u %u\n",
          stream->id, currPack->length, stream->localFillLevel, stream->readSize, stream->writeSize);

    XLinkPlatformDeallocateData(currPack->data,
                                ALIGN_UP_INT32((int32_t) currPack->length, __CACHE_LINE_SIZE), __CACHE_LINE_SIZE);

    CIRCULAR_INCREMENT(stream->firstPacket, XLINK_MAX_PACKETS_PER_STREAM);
    stream->blockedPackets--;
    if (releasedSize) {
        *releasedSize = currPack->length;
    }
    return 0;
}

int releaseSpecificPacketFromStream(streamDesc_t* stream, uint32_t* releasedSize, uint8_t* data) {
    if (stream->blockedPackets == 0) {
        mvLog(MVLOG_ERROR,"There is no packet to release\n");
        return 0; // ignore this, although this is a big problem on application side
    }

    uint32_t packetId = stream->firstPacket;
    uint32_t found = 0;
    do {
        if (stream->packets[packetId].data == data) {
            found = 1;
            break;
        }
        CIRCULAR_INCREMENT(packetId, XLINK_MAX_PACKETS_PER_STREAM);
    } while (packetId != stream->firstPacketUnused);
    ASSERT_XLINK(found);

    streamPacketDesc_t* currPack = &stream->packets[packetId];
    if (currPack->length == 0) {
        mvLog(MVLOG_ERROR, "Packet with ID %d is empty\n", packetId);
    }

    stream->localFillLevel -= currPack->length;

  mvLog(MVLOG_DEBUG, "S%u: Got release of %u , current local fill level is %u out of %u %u\n",
          stream->id, currPack->length, stream->localFillLevel, stream->readSize, stream->writeSize);
    XLinkPlatformDeallocateData(currPack->data,
                                ALIGN_UP_INT32((int32_t) currPack->length, __CACHE_LINE_SIZE), __CACHE_LINE_SIZE);
    stream->blockedPackets--;
    if (releasedSize) {
        *releasedSize = currPack->length;
    }

    if (packetId != stream->firstPacket) {
        uint32_t currIndex = packetId;
        uint32_t nextIndex = currIndex;
        CIRCULAR_INCREMENT(nextIndex, XLINK_MAX_PACKETS_PER_STREAM);
        while (currIndex != stream->firstPacketFree) {
            stream->packets[currIndex] = stream->packets[nextIndex];
            currIndex = nextIndex;
            CIRCULAR_INCREMENT(nextIndex, XLINK_MAX_PACKETS_PER_STREAM);
        }
        CIRCULAR_DECREMENT(stream->firstPacketUnused, (XLINK_MAX_PACKETS_PER_STREAM - 1));
        CIRCULAR_DECREMENT(stream->firstPacketFree, (XLINK_MAX_PACKETS_PER_STREAM - 1));

    } else {
        CIRCULAR_INCREMENT(stream->firstPacket, XLINK_MAX_PACKETS_PER_STREAM);
    }

    return 0;
}

int addNewPacketToStream(streamDesc_t* stream, void* buffer, uint32_t size) {
    if (stream->availablePackets + stream->blockedPackets < XLINK_MAX_PACKETS_PER_STREAM)
    {
        stream->packets[stream->firstPacketFree].data = buffer;
        stream->packets[stream->firstPacketFree].length = size;
        CIRCULAR_INCREMENT(stream->firstPacketFree, XLINK_MAX_PACKETS_PER_STREAM);
        stream->availablePackets++;
        return 0;
    }
    return -1;
}

int handleIncomingEvent(xLinkEvent_t* event) {
    //this function will be dependent whether this is a client or a Remote
    //specific actions to this peer
    mvLog(MVLOG_DEBUG, "%s, size %u, streamId %u.\n", TypeToStr(event->header.type), event->header.size, event->header.streamId);

    ASSERT_XLINK(event->header.type >= XLINK_WRITE_REQ
               && event->header.type != XLINK_REQUEST_LAST
               && event->header.type < XLINK_RESP_LAST);

    // Then read the data buffer, which is contained only in the XLINK_WRITE_REQ event
    if(event->header.type != XLINK_WRITE_REQ) {
        return 0;
    }

    int rc = -1;
    streamDesc_t* stream = getStreamById(event->deviceHandle.xLinkFD, event->header.streamId);
    ASSERT_XLINK(stream);

    stream->localFillLevel += event->header.size;
    mvLog(MVLOG_DEBUG,"S%u: Got write of %u, current local fill level is %u out of %u %u\n",
          event->header.streamId, event->header.size, stream->localFillLevel, stream->readSize, stream->writeSize);

    void* buffer = XLinkPlatformAllocateData(ALIGN_UP(event->header.size, __CACHE_LINE_SIZE), __CACHE_LINE_SIZE);
    XLINK_OUT_WITH_LOG_IF(buffer == NULL,
        mvLog(MVLOG_FATAL,"out of memory to receive data of size = %lu\n", event->header.size));

    const int sc = XLinkPlatformRead(&event->deviceHandle, buffer, event->header.size);
    XLINK_OUT_WITH_LOG_IF(sc < 0, mvLog(MVLOG_ERROR,"%s() Read failed %d\n", __func__, sc));

    event->data = buffer;
    XLINK_OUT_WITH_LOG_IF(addNewPacketToStream(stream, buffer, event->header.size),
        mvLog(MVLOG_WARN,"No more place in stream. release packet\n"));
    rc = 0;

XLINK_OUT:
    releaseStream(stream);

    if(rc != 0) {
        if(buffer != NULL) {
            XLinkPlatformDeallocateData(buffer,
                ALIGN_UP(event->header.size, __CACHE_LINE_SIZE), __CACHE_LINE_SIZE);
        }
        XLINK_EVENT_NOT_ACKNOWLEDGE(event);
    }

    return rc;
}

// ------------------------------------
// Helpers implementation. Begin.
// ------------------------------------<|MERGE_RESOLUTION|>--- conflicted
+++ resolved
@@ -64,18 +64,12 @@
     // restriction on the output data size
     // mitigates kernel crash on RPI when USB is used
     const int xlinkPacketSizeMultiply = deviceHandle->protocol == X_LINK_USB_VSC ? 1024 : 1; //for usb3, usb2 is 512
-<<<<<<< HEAD
-    // uint8_t swapSpaceScratchBuffer[xlinkPacketSizeMultiply + 64];
-    uint8_t* swapSpaceScratchBuffer = malloc(xlinkPacketSizeMultiply + 64);
-    uint8_t *swapSpace = swapSpaceScratchBuffer + ALIGN_UP((((uintptr_t)swapSpaceScratchBuffer) % 64), 64);
-=======
     uint8_t swapSpaceScratchBufferVsc[1024 + 64];
     uint8_t swapSpaceScratchBuffer[1 + 64];
     uint8_t* swapSpace = swapSpaceScratchBuffer + ALIGN_UP((((uintptr_t)swapSpaceScratchBuffer) % 64), 64);
     if(deviceHandle->protocol == X_LINK_USB_VSC) {
         swapSpace = swapSpaceScratchBufferVsc + ALIGN_UP((((uintptr_t)swapSpaceScratchBufferVsc) % 64), 64);
     }
->>>>>>> c059f225
 
     // the amount of bytes written from split transfer for "next" packet
     int previousSplitWriteSize = 0;
@@ -146,10 +140,6 @@
     }
 
 function_epilogue:
-<<<<<<< HEAD
-    free(swapSpaceScratchBuffer);
-=======
->>>>>>> c059f225
     if (errorCode) return errorCode;
     return writtenByteCount;
 }
@@ -317,22 +307,11 @@
                                                                 event->header.streamName,
                                                                 event->header.size, 0,
                                                                 INVALID_STREAM_ID);
-<<<<<<< HEAD
                 mvLog(MVLOG_DEBUG, "XLINK_CREATE_STREAM_REQ - stream has been just opened with id %u\n",
                     event->header.streamId);
             } else {
                 mvLog(MVLOG_DEBUG, "XLINK_CREATE_STREAM_REQ - do nothing. Stream will be "
                     "opened with forced id accordingly to response from the host\n");
-=======
-                mvLog(MVLOG_DEBUG, "XLINK_CREATE_STREAM_REQ - stream has been just opened with id %ld\n",
-                    event->header.streamId);
-
-                printf("called on 'client' side\n");
-            } else {
-                mvLog(MVLOG_DEBUG, "XLINK_CREATE_STREAM_REQ - do nothing. Stream will be "
-                    "opened with forced id accordingly to response from the host\n");
-                printf("called on 'server' side\n");
->>>>>>> c059f225
             }
             break;
         }
