--- conflicted
+++ resolved
@@ -72,7 +72,6 @@
     int stream;
     for (stream = 0; stream < XLINK_MAX_STREAMS; stream++) {
         if (link->availableStreams[stream].id == id) {
-<<<<<<< HEAD
             int rc = 0;
             while(((rc = XLink_sem_wait(&link->availableStreams[stream].sem)) == -1) && errno == EINTR)
                 continue;
@@ -80,13 +79,6 @@
                 mvLog(MVLOG_ERROR,"can't wait semaphore\n");
                 return NULL;
             }
-=======
-
-            if(XLink_sem_wait(&link->availableStreams[stream].sem)){
-                return NULL;
-            }
-
->>>>>>> 8a2ea274
             return &link->availableStreams[stream];
         }
     }
@@ -100,7 +92,6 @@
     for (stream = 0; stream < XLINK_MAX_STREAMS; stream++) {
         if (link->availableStreams[stream].id != INVALID_STREAM_ID &&
             strcmp(link->availableStreams[stream].name, name) == 0) {
-<<<<<<< HEAD
             int rc = 0;
             while(((rc = XLink_sem_wait(&link->availableStreams[stream].sem)) == -1) && errno == EINTR)
                 continue;
@@ -108,13 +99,6 @@
                 mvLog(MVLOG_ERROR,"can't wait semaphore\n");
                 return NULL;
             }
-=======
-
-            if(XLink_sem_wait(&link->availableStreams[stream].sem)){
-                return NULL;
-            }
-
->>>>>>> 8a2ea274
             return &link->availableStreams[stream];
         }
     }
