// Copyright (C) 2018-2021 Intel Corporation
// SPDX-License-Identifier: Apache-2.0
//

#include <errno.h>
#include "stdio.h"
#include "stdint.h"
#include "string.h"
#include "stdlib.h"

#include "XLink.h"
#include "XLinkErrorUtils.h"

#include "XLinkPlatform.h"
#include "XLinkPrivateFields.h"
#include "XLinkDispatcherImpl.h"

#ifdef MVLOG_UNIT_NAME
#undef MVLOG_UNIT_NAME
#define MVLOG_UNIT_NAME xLink
#endif
#include "XLinkLog.h"
#include "XLinkStringUtils.h"

#define MAX_PATH_LENGTH (255)

#if (defined(_WIN32) || defined(_WIN64))
#include "win_time.h"
#endif

#include "tcpip_host.h"

// ------------------------------------
// Global fields. Begin.
// ------------------------------------

XLinkGlobalHandler_t* glHandler; //TODO need to either protect this with semaphor
                                 //or make profiling data per device

xLinkDesc_t availableXLinks[MAX_LINKS];
pthread_mutex_t availableXLinksMutex = PTHREAD_MUTEX_INITIALIZER;
sem_t  pingSem; //to b used by myriad
DispatcherControlFunctions controlFunctionTbl;
linkId_t nextUniqueLinkId = 0; //incremental number, doesn't get decremented.

// ------------------------------------
// Global fields. End.
// ------------------------------------


static pthread_mutex_t init_mutex = PTHREAD_MUTEX_INITIALIZER;
static uint32_t init_once = 0;

// ------------------------------------
// Helpers declaration. Begin.
// ------------------------------------

static linkId_t getNextAvailableLinkUniqueId();
static xLinkDesc_t* getNextAvailableLink();
static void freeGivenLink(xLinkDesc_t* link);
static XLinkError_t parsePlatformError(xLinkPlatformErrorCode_t rc);

// ------------------------------------
// Helpers declaration. End.
// ------------------------------------



// ------------------------------------
// API implementation. Begin.
// ------------------------------------

XLinkError_t XLinkInitialize(XLinkGlobalHandler_t* globalHandler)
{
    XLINK_RET_IF(globalHandler == NULL);
    XLINK_RET_ERR_IF(pthread_mutex_lock(&init_mutex), X_LINK_ERROR);
    if(init_once){
        pthread_mutex_unlock(&init_mutex);
        return X_LINK_SUCCESS;
    }

    ASSERT_XLINK(XLINK_MAX_STREAMS <= MAX_POOLS_ALLOC);
    glHandler = globalHandler;
    if (sem_init(&pingSem,0,0)) {
        mvLog(MVLOG_ERROR, "Can't create semaphore\n");
    }
    int i;

    xLinkPlatformErrorCode_t init_status = XLinkPlatformInit(globalHandler);
    if (init_status != X_LINK_PLATFORM_SUCCESS) {
        pthread_mutex_unlock(&init_mutex);
        return parsePlatformError(init_status);
    }

    //Using deprecated fields. Begin.
    int loglevel = globalHandler->loglevel;
    int protocol = globalHandler->protocol;
    //Using deprecated fields. End.

    memset((void*)globalHandler, 0, sizeof(XLinkGlobalHandler_t));

    //Using deprecated fields. Begin.
    globalHandler->loglevel = loglevel;
    globalHandler->protocol = protocol;
    //Using deprecated fields. End.

    controlFunctionTbl.eventReceive      = &dispatcherEventReceive;
    controlFunctionTbl.eventSend         = &dispatcherEventSend;
    controlFunctionTbl.localGetResponse  = &dispatcherLocalEventGetResponse;
    controlFunctionTbl.remoteGetResponse = &dispatcherRemoteEventGetResponse;
    controlFunctionTbl.closeLink         = &dispatcherCloseLink;
    controlFunctionTbl.closeDeviceFd     = &dispatcherCloseDeviceFd;

    if (DispatcherInitialize(&controlFunctionTbl)) {
        mvLog(MVLOG_ERROR, "Condition failed: DispatcherInitialize(&controlFunctionTbl)");
        pthread_mutex_unlock(&init_mutex);
        return X_LINK_ERROR;
    }

    //initialize availableStreams
    memset(availableXLinks, 0, sizeof(availableXLinks));

    xLinkDesc_t* link;
    for (i = 0; i < MAX_LINKS; i++) {
        link = &availableXLinks[i];

        link->id = INVALID_LINK_ID;
        link->deviceHandle.xLinkFD = NULL;
        link->peerState = XLINK_NOT_INIT;
        int stream;
        for (stream = 0; stream < XLINK_MAX_STREAMS; stream++)
            link->availableStreams[stream].id = INVALID_STREAM_ID;
    }

    init_once = 1;
    int status = pthread_mutex_unlock(&init_mutex);
    if(status){
        // rare and unstable scenario; xlink is technically initialized yet mutex unlock failed
        return X_LINK_ERROR;
    }

    return X_LINK_SUCCESS;
}

void XLinkDiscoveryServiceSetCallbackReset(void (*cb)()) {
    tcpip_set_discovery_service_reset_callback(cb);
}
XLinkError_t XLinkDiscoveryServiceStart(const char* deviceId, XLinkDeviceState_t state, XLinkPlatform_t platform) {
    return parsePlatformError(tcpip_start_discovery_service(deviceId, state, platform));
}
bool XLinkDiscoveryServiceIsRunning() {
    return tcpip_is_running_discovery_service();
}
void XLinkDiscoveryServiceStop() {
    tcpip_stop_discovery_service();
}
void XLinkDiscoveryServiceDetach() {
    tcpip_detach_discovery_service();
}

XLinkError_t XLinkServer(XLinkHandler_t* handler, const char* deviceId, XLinkDeviceState_t state, XLinkPlatform_t platform) {
    // Start discovery
    XLinkError_t ret = XLinkDiscoveryServiceStart(deviceId, state, platform);
    if(ret != X_LINK_SUCCESS)  {
        return ret;
    }

    // Detach discovery
    XLinkDiscoveryServiceDetach();

    // Start server and return
    return XLinkServerOnly(handler);
}

XLinkError_t XLinkServerOnly(XLinkHandler_t* handler)
{
    XLINK_RET_IF(handler == NULL);
    if (strnlen(handler->devicePath, MAX_PATH_LENGTH) < 2) {
        mvLog(MVLOG_ERROR, "Device path is incorrect");
        return X_LINK_ERROR;
    }

    xLinkDesc_t* link = getNextAvailableLink();
    XLINK_RET_IF(link == NULL);
    mvLog(MVLOG_DEBUG,"%s() device name %s glHandler %p protocol %d\n", __func__, handler->devicePath, glHandler, handler->protocol);

    link->deviceHandle.protocol = handler->protocol;
    int connectStatus = XLinkPlatformServer(handler->devicePath2, handler->devicePath,
                                             link->deviceHandle.protocol, &link->deviceHandle.xLinkFD);

    if (connectStatus < 0) {
        /**
         * Connection may be unsuccessful at some amount of first tries.
         * In this case, asserting the status provides enormous amount of logs in tests.
         */

        // Free used link
        freeGivenLink(link);

        // Return an informative error
        return parsePlatformError(connectStatus);
    }

    XLINK_RET_ERR_IF(
        DispatcherStartServer(link) != X_LINK_SUCCESS, X_LINK_TIMEOUT);

    // Wait till client pings
    while(((sem_wait(&pingSem) == -1) && errno == EINTR))
        continue;

    link->peerState = XLINK_UP;
    handler->linkId = link->id;
    return X_LINK_SUCCESS;
}

int XLinkIsDescriptionValid(const deviceDesc_t *in_deviceDesc, const XLinkDeviceState_t state) {
    return XLinkPlatformIsDescriptionValid(in_deviceDesc, state);
}

XLinkError_t XLinkFindFirstSuitableDevice(const deviceDesc_t in_deviceRequirements, deviceDesc_t *out_foundDevice)
{
    XLINK_RET_IF(out_foundDevice == NULL);

    xLinkPlatformErrorCode_t rc;
    unsigned numFoundDevices = 0;
    rc = XLinkPlatformFindDevices(in_deviceRequirements, out_foundDevice, 1, &numFoundDevices);
    if(numFoundDevices <= 0){
        return X_LINK_DEVICE_NOT_FOUND;
    }
    return X_LINK_SUCCESS;
}

XLinkError_t XLinkFindAllSuitableDevices(const deviceDesc_t in_deviceRequirements,
                                         deviceDesc_t *out_foundDevicesPtr,
                                         const unsigned int devicesArraySize,
                                         unsigned int* out_foundDevicesCount) {
    XLINK_RET_IF(out_foundDevicesPtr == NULL);
    XLINK_RET_IF(devicesArraySize <= 0);
    XLINK_RET_IF(out_foundDevicesCount == NULL);

    xLinkPlatformErrorCode_t rc;
    rc = XLinkPlatformFindDevices(in_deviceRequirements, out_foundDevicesPtr, devicesArraySize, out_foundDevicesCount);

    return parsePlatformError(rc);
}

XLinkError_t XLinkSearchForDevices(const deviceDesc_t in_deviceRequirements,
                                         deviceDesc_t *out_foundDevicesPtr,
                                         const unsigned int devicesArraySize,
                                         unsigned int* out_foundDevicesCount,
                                         int timeoutMs,
                                         bool (*cb)(deviceDesc_t*, unsigned int)) {
    XLINK_RET_IF(out_foundDevicesPtr == NULL);
    XLINK_RET_IF(devicesArraySize <= 0);
    XLINK_RET_IF(out_foundDevicesCount == NULL);

    xLinkPlatformErrorCode_t rc;
    rc = XLinkPlatformFindDevicesDynamic(in_deviceRequirements, out_foundDevicesPtr, devicesArraySize, out_foundDevicesCount, timeoutMs, cb);
    return parsePlatformError(rc);
}

//Called only from app - per device
XLinkError_t XLinkConnectWithTimeout(XLinkHandler_t* handler, const unsigned int msTimeout);
XLinkError_t XLinkConnect(XLinkHandler_t* handler)
{
    return XLinkConnectWithTimeout(handler, XLINK_NO_RW_TIMEOUT);
}

//Called only from app - per device
XLinkError_t XLinkConnectWithTimeout(XLinkHandler_t* handler, const unsigned int msTimeout)
{
    XLINK_RET_IF(handler == NULL);
    if (strnlen(handler->devicePath, MAX_PATH_LENGTH) < 2) {
        mvLog(MVLOG_ERROR, "Device path is incorrect");
        return X_LINK_ERROR;
    }

    xLinkDesc_t* link = getNextAvailableLink();
    XLINK_RET_IF(link == NULL);
    mvLog(MVLOG_DEBUG,"%s() device name %s glHandler %p protocol %d\n", __func__, handler->devicePath, glHandler, handler->protocol);

    link->deviceHandle.protocol = handler->protocol;
    int connectStatus = XLinkPlatformConnect(handler->devicePath2, handler->devicePath,
                                             link->deviceHandle.protocol, &link->deviceHandle.xLinkFD);

    if (connectStatus < 0) {
        /**
         * Connection may be unsuccessful at some amount of first tries.
         * In this case, asserting the status provides enormous amount of logs in tests.
         */

        // Free used link
        freeGivenLink(link);

        // Return an informative error
        return parsePlatformError(connectStatus);
    }

    xLinkDeviceHandle_t deviceHandle = link->deviceHandle;
    linkId_t linkId = link->id;

    XLINK_RET_ERR_IF(
        DispatcherStart(link) != X_LINK_SUCCESS, X_LINK_TIMEOUT);

    xLinkEvent_t event = {0};
    event.header.type = XLINK_PING_REQ;
    event.deviceHandle = deviceHandle;
    DispatcherAddEvent(EVENT_LOCAL, &event);

    if (DispatcherWaitEventComplete(deviceHandle, msTimeout)) {
        link->peerState = XLINK_UP;
        // Close down the fd to unblock and then join
        DispatcherDeviceFdDown(&deviceHandle);
        DispatcherClean(&deviceHandle);
        DispatcherJoinAndReset(&deviceHandle);
        return X_LINK_TIMEOUT;
    }

    link->peerState = XLINK_UP;
    handler->linkId = linkId;
    return X_LINK_SUCCESS;
}


//Called only from app - per device
XLinkError_t XLinkBootBootloader(const deviceDesc_t* deviceDesc)
{
    return parsePlatformError(XLinkPlatformBootBootloader(deviceDesc->name, deviceDesc->protocol));
}

XLinkError_t XLinkBootMemory(const deviceDesc_t* deviceDesc, const uint8_t* buffer, unsigned long size)
{
    if (XLinkPlatformBootFirmware(deviceDesc, (const char*) buffer, size) == 0) {
        return X_LINK_SUCCESS;
    }

    return X_LINK_COMMUNICATION_FAIL;
}

XLinkError_t XLinkBoot(const deviceDesc_t* deviceDesc, const char* binaryPath)
{
    if (XLinkPlatformBootRemote(deviceDesc, binaryPath) == 0) {
        return X_LINK_SUCCESS;
    }

    return X_LINK_COMMUNICATION_FAIL;
}

XLinkError_t XLinkBootFirmware(const deviceDesc_t* deviceDesc, const char* firmware, unsigned long length) {
    if (!XLinkPlatformBootFirmware(deviceDesc, firmware, length)) {
        return X_LINK_SUCCESS;
    }

    return X_LINK_COMMUNICATION_FAIL;
}

XLinkError_t XLinkResetRemote(const linkId_t id)
{
    return XLinkResetRemoteTimeout(id, XLINK_NO_RW_TIMEOUT);
}
XLinkError_t XLinkResetRemoteTimeout(const linkId_t id, const unsigned int msTimeout)
{
    // TODO(themarpe)
    xLinkDeviceHandle_t deviceHandle;
    XLINK_RET_IF(getLinkUpDeviceHandleByLinkId(id, &deviceHandle));

    // Add event to reset device. After sending it, dispatcher will close fd link
    xLinkEvent_t event = {0};
    event.header.type = XLINK_RESET_REQ;
    event.deviceHandle = deviceHandle;
    mvLog(MVLOG_DEBUG, "sending reset remote event\n");
    xLinkEvent_t* ev = DispatcherAddEvent(EVENT_LOCAL, &event);
    if(ev == NULL) {
        mvLog(MVLOG_ERROR, "Dispatcher failed on adding event. type: %s, id: %d, stream name: %s\n",
            TypeToStr(event.header.type), event.header.id, event.header.streamName);
        return X_LINK_ERROR;
    }
    XLinkError_t ret = DispatcherWaitEventComplete(deviceHandle, msTimeout);

    if(ret != X_LINK_SUCCESS){
        // Closing device link unblocks any blocked events
        // Afterwards the dispatcher can properly cleanup in its own thread
        DispatcherDeviceFdDown(&deviceHandle);
        DispatcherClean(&deviceHandle);
    }

    return DispatcherJoinAndReset(&deviceHandle);
}

XLinkError_t XLinkWaitLink(const linkId_t id) {
    xLinkDesc_t* link = getLinkById(id);
    XLINK_RET_IF(link == NULL);
    return DispatcherJoinAndReset(&link->deviceHandle);
}

XLinkError_t XLinkResetAll()
{
    int i;
    for (i = 0; i < MAX_LINKS; i++) {
        if (availableXLinks[i].id != INVALID_LINK_ID) {
            xLinkDesc_t* link = &availableXLinks[i];
            int stream;
            for (stream = 0; stream < XLINK_MAX_STREAMS; stream++) {
                if (link->availableStreams[stream].id != INVALID_STREAM_ID) {
                    streamId_t streamId = link->availableStreams[stream].id;
                    mvLog(MVLOG_DEBUG,"%s() Closing stream (stream = %d) %d on link %d\n",
                          __func__, stream, (int) streamId, (int) link->id);
                    COMBINE_IDS(streamId, link->id);
                    if (XLinkCloseStream(streamId) != X_LINK_SUCCESS) {
                        mvLog(MVLOG_WARN,"Failed to close stream");
                    }
                }
            }
            if (XLinkResetRemote(link->id) != X_LINK_SUCCESS) {
                mvLog(MVLOG_WARN,"Failed to reset");
            }
        }
    }
    return X_LINK_SUCCESS;
}

XLinkError_t XLinkProfStart()
{
    XLINK_RET_IF(glHandler == NULL);
    glHandler->profEnable = 1;
    glHandler->profilingData.totalReadBytes = 0;
    glHandler->profilingData.totalWriteBytes = 0;
    glHandler->profilingData.totalWriteTime = 0;
    glHandler->profilingData.totalReadTime = 0;
    glHandler->profilingData.totalBootCount = 0;
    glHandler->profilingData.totalBootTime = 0;

    return X_LINK_SUCCESS;
}

XLinkError_t XLinkProfStop()
{
    XLINK_RET_IF(glHandler == NULL);
    glHandler->profEnable = 0;
    return X_LINK_SUCCESS;
}

XLinkError_t XLinkProfPrint()
{
    XLINK_RET_IF(glHandler == NULL);
    printf("XLink profiling results:\n");
    if (glHandler->profilingData.totalWriteTime)
    {
        printf("Average write speed: %f MB/Sec\n",
               glHandler->profilingData.totalWriteBytes /
               glHandler->profilingData.totalWriteTime /
               1024.0 /
               1024.0 );
    }
    if (glHandler->profilingData.totalReadTime)
    {
        printf("Average read speed: %f MB/Sec\n",
               glHandler->profilingData.totalReadBytes /
               glHandler->profilingData.totalReadTime /
               1024.0 /
               1024.0);
    }
    if (glHandler->profilingData.totalBootCount)
    {
        printf("Average boot speed: %f sec\n",
               glHandler->profilingData.totalBootTime /
               glHandler->profilingData.totalBootCount);
    }
    return X_LINK_SUCCESS;
}

<<<<<<< HEAD
=======
XLinkError_t XLinkGetGlobalProfilingData(XLinkProf_t* prof)
{
    XLINK_RET_IF(prof == NULL);
    XLINK_RET_IF(glHandler == NULL);
    // TODO(themarpe) - thread safe readout
    *prof = glHandler->profilingData;
    return X_LINK_SUCCESS;
}

XLinkError_t XLinkGetProfilingData(linkId_t id, XLinkProf_t* prof)
{
    XLINK_RET_IF(prof == NULL);
    xLinkDesc_t* link = getLinkById(id);
    XLINK_RET_IF(link == NULL);

    // TODO(themarpe) - thread safe readout
    *prof = link->profilingData;
    return X_LINK_SUCCESS;
}

UsbSpeed_t XLinkGetUSBSpeed(linkId_t id){
    xLinkDesc_t* link = getLinkById(id);
    return link->usbConnSpeed;
}

const char* XLinkGetMxSerial(linkId_t id){
    xLinkDesc_t* link = getLinkById(id);
    return link->mxSerialId;
}

>>>>>>> 457b23fb
// ------------------------------------
// API implementation. End.
// ------------------------------------


// ------------------------------------
// Helpers implementation. Begin.
// ------------------------------------

// Used only by getNextAvailableLink
linkId_t getNextAvailableLinkUniqueId()
{
    linkId_t start = nextUniqueLinkId;
    do
    {
        int i;
        for (i = 0; i < MAX_LINKS; i++)
        {
            if (availableXLinks[i].id != INVALID_LINK_ID &&
                availableXLinks[i].id == nextUniqueLinkId)
                break;
        }
        if (i >= MAX_LINKS)
        {
            return nextUniqueLinkId;
        }
        nextUniqueLinkId++;
        if (nextUniqueLinkId == INVALID_LINK_ID)
        {
            nextUniqueLinkId = 0;
        }
    } while (start != nextUniqueLinkId);
    mvLog(MVLOG_ERROR, "%s():- no next available unique link id!\n", __func__);
    return INVALID_LINK_ID;
}

xLinkDesc_t* getNextAvailableLink() {

    XLINK_RET_ERR_IF(pthread_mutex_lock(&availableXLinksMutex) != 0, NULL);

    linkId_t id = getNextAvailableLinkUniqueId();
    if(id == INVALID_LINK_ID){
        XLINK_RET_ERR_IF(pthread_mutex_unlock(&availableXLinksMutex) != 0, NULL);
        return NULL;
    }

    int i;
    for (i = 0; i < MAX_LINKS; i++) {
        if (availableXLinks[i].id == INVALID_LINK_ID) {
            break;
        }
    }

    if(i >= MAX_LINKS) {
        mvLog(MVLOG_ERROR,"%s():- no next available link!\n", __func__);
        XLINK_RET_ERR_IF(pthread_mutex_unlock(&availableXLinksMutex) != 0, NULL);
        return NULL;
    }

    xLinkDesc_t* link = &availableXLinks[i];

    if (XLink_sem_init(&link->dispatcherClosedSem, 0 ,0)) {
        mvLog(MVLOG_ERROR, "Cannot initialize semaphore\n");
        XLINK_RET_ERR_IF(pthread_mutex_unlock(&availableXLinksMutex) != 0, NULL);
        return NULL;
    }

    link->id = id;
    XLINK_RET_ERR_IF(pthread_mutex_unlock(&availableXLinksMutex) != 0, NULL);

    return link;
}

void freeGivenLink(xLinkDesc_t* link) {

    if(pthread_mutex_lock(&availableXLinksMutex) != 0){
        mvLog(MVLOG_ERROR, "Cannot lock mutex\n");
        return;
    }

    link->id = INVALID_LINK_ID;
    if (XLink_sem_destroy(&link->dispatcherClosedSem)) {
        mvLog(MVLOG_ERROR, "Cannot destroy semaphore\n");
    }

    pthread_mutex_unlock(&availableXLinksMutex);

}

XLinkError_t parsePlatformError(xLinkPlatformErrorCode_t rc) {
    switch (rc) {
        case X_LINK_PLATFORM_SUCCESS:
            return X_LINK_SUCCESS;
        case X_LINK_PLATFORM_DEVICE_NOT_FOUND:
            return X_LINK_DEVICE_NOT_FOUND;
        case X_LINK_PLATFORM_TIMEOUT:
            return X_LINK_TIMEOUT;
        case X_LINK_PLATFORM_INSUFFICIENT_PERMISSIONS:
            return X_LINK_INSUFFICIENT_PERMISSIONS;
        case X_LINK_PLATFORM_DEVICE_BUSY:
            return X_LINK_DEVICE_ALREADY_IN_USE;
        case X_LINK_PLATFORM_USB_DRIVER_NOT_LOADED:
            return X_LINK_INIT_USB_ERROR;
        case X_LINK_PLATFORM_TCP_IP_DRIVER_NOT_LOADED:
            return X_LINK_INIT_TCP_IP_ERROR;
        case X_LINK_PLATFORM_PCIE_DRIVER_NOT_LOADED:
            return X_LINK_INIT_PCIE_ERROR;
        case X_LINK_PLATFORM_ERROR:
        case X_LINK_PLATFORM_INVALID_PARAMETERS:
        default:
            return X_LINK_ERROR;
    }
}

/**
 * @brief Returns enum string value
 * @return Pointer to null terminated string
 */
const char* XLinkErrorToStr(XLinkError_t val) {
    switch (val) {
        case X_LINK_SUCCESS: return "X_LINK_SUCCESS";
        case X_LINK_ALREADY_OPEN: return "X_LINK_ALREADY_OPEN";
        case X_LINK_COMMUNICATION_NOT_OPEN: return "X_LINK_COMMUNICATION_NOT_OPEN";
        case X_LINK_COMMUNICATION_FAIL: return "X_LINK_COMMUNICATION_FAIL";
        case X_LINK_COMMUNICATION_UNKNOWN_ERROR: return "X_LINK_COMMUNICATION_UNKNOWN_ERROR";
        case X_LINK_DEVICE_NOT_FOUND: return "X_LINK_DEVICE_NOT_FOUND";
        case X_LINK_TIMEOUT: return "X_LINK_TIMEOUT";
        case X_LINK_ERROR: return "X_LINK_ERROR";
        case X_LINK_OUT_OF_MEMORY: return "X_LINK_OUT_OF_MEMORY";
        case X_LINK_INSUFFICIENT_PERMISSIONS: return "X_LINK_INSUFFICIENT_PERMISSIONS";
        case X_LINK_DEVICE_ALREADY_IN_USE: return "X_LINK_DEVICE_ALREADY_IN_USE";
        case X_LINK_NOT_IMPLEMENTED: return "X_LINK_NOT_IMPLEMENTED";
        case X_LINK_INIT_USB_ERROR: return "X_LINK_INIT_USB_ERROR";
        case X_LINK_INIT_TCP_IP_ERROR: return "X_LINK_INIT_TCP_IP_ERROR";
        case X_LINK_INIT_PCIE_ERROR: return "X_LINK_INIT_PCIE_ERROR";
        default:
            return "INVALID_ENUM_VALUE";
            break;
    }
}

/**
 * @brief Returns enum string value
 * @return Pointer to null terminated string
 */
const char* XLinkProtocolToStr(XLinkProtocol_t val) {
    switch (val) {
        case X_LINK_USB_VSC: return "X_LINK_USB_VSC";
        case X_LINK_USB_CDC: return "X_LINK_USB_CDC";
        case X_LINK_PCIE: return "X_LINK_PCIE";
        case X_LINK_IPC: return "X_LINK_IPC";
        case X_LINK_TCP_IP: return "X_LINK_TCP_IP";
        case X_LINK_NMB_OF_PROTOCOLS: return "X_LINK_NMB_OF_PROTOCOLS";
        case X_LINK_ANY_PROTOCOL: return "X_LINK_ANY_PROTOCOL";
        default:
            return "INVALID_ENUM_VALUE";
            break;
    }
}

/**
 * @brief Returns enum string value
 * @return Pointer to null terminated string
 */
const char* XLinkPlatformToStr(XLinkPlatform_t val) {
    switch (val) {
        case X_LINK_ANY_PLATFORM: return "X_LINK_ANY_PLATFORM";
        case X_LINK_MYRIAD_2: return "X_LINK_MYRIAD_2";
        case X_LINK_MYRIAD_X: return "X_LINK_MYRIAD_X";
        case X_LINK_RVC3: return "X_LINK_RVC3";
        default:
            return "INVALID_ENUM_VALUE";
            break;
    }
}

/**
 * @brief Returns enum string value
 * @return Pointer to null terminated string
 */
const char* XLinkDeviceStateToStr(XLinkDeviceState_t val) {
    switch (val) {
        case X_LINK_ANY_STATE: return "X_LINK_ANY_STATE";
        case X_LINK_BOOTED: return "X_LINK_BOOTED";
        case X_LINK_UNBOOTED: return "X_LINK_UNBOOTED";
        case X_LINK_BOOTLOADER: return "X_LINK_BOOTLOADER";
        case X_LINK_BOOTED_NON_EXCLUSIVE: return "X_LINK_BOOTED_NON_EXCLUSIVE";
        case X_LINK_GATE: return "X_LINK_GATE";
        case X_LINK_GATE_BOOTED: return "X_LINK_GATE_BOOTED";
        default:
            return "INVALID_ENUM_VALUE";
            break;
    }
}


/**
 * @brief Returns enum string value
 * @return Pointer to null terminated string
 */
const char* XLinkPCIEBootloaderToStr(XLinkPCIEBootloader val) {
    switch (val) {
        case X_LINK_PCIE_UNKNOWN_BOOTLOADER: return "X_LINK_PCIE_UNKNOWN_BOOTLOADER";
        case X_LINK_PCIE_SIMPLIFIED_BOOTLOADER: return "X_LINK_PCIE_SIMPLIFIED_BOOTLOADER";
        case X_LINK_PCIE_UNIFIED_BOOTLOADER: return "X_LINK_PCIE_UNIFIED_BOOTLOADER";
    }
    return "INVALID_ENUM_VALUE";
}

// ------------------------------------
// Helpers implementation. End.
// ------------------------------------<|MERGE_RESOLUTION|>--- conflicted
+++ resolved
@@ -469,8 +469,6 @@
     return X_LINK_SUCCESS;
 }
 
-<<<<<<< HEAD
-=======
 XLinkError_t XLinkGetGlobalProfilingData(XLinkProf_t* prof)
 {
     XLINK_RET_IF(prof == NULL);
@@ -491,17 +489,6 @@
     return X_LINK_SUCCESS;
 }
 
-UsbSpeed_t XLinkGetUSBSpeed(linkId_t id){
-    xLinkDesc_t* link = getLinkById(id);
-    return link->usbConnSpeed;
-}
-
-const char* XLinkGetMxSerial(linkId_t id){
-    xLinkDesc_t* link = getLinkById(id);
-    return link->mxSerialId;
-}
-
->>>>>>> 457b23fb
 // ------------------------------------
 // API implementation. End.
 // ------------------------------------
