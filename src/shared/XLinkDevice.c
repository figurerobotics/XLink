--- conflicted
+++ resolved
@@ -224,17 +224,10 @@
     event.deviceHandle = link->deviceHandle;
     DispatcherAddEvent(EVENT_LOCAL, &event);
 
-<<<<<<< HEAD
     if (DispatcherWaitEventComplete(&link->deviceHandle, msTimeout)) {
-
-        // TMP TMP  - recheck
+        // TMP TMP - recheck
         DispatcherDeviceFdDown(&link->deviceHandle);
         // DispatcherClean(&link->deviceHandle);
-=======
-    if (DispatcherWaitEventComplete(&link->deviceHandle, XLINK_NO_RW_TIMEOUT)) {
-        // TMP TMP - investigate, FdDown might be better
-        DispatcherReset(&link->deviceHandle);
->>>>>>> ae7c2371
         return X_LINK_TIMEOUT;
     }
 
