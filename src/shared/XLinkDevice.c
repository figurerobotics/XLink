--- conflicted
+++ resolved
@@ -217,13 +217,8 @@
     event.deviceHandle = link->deviceHandle;
     DispatcherAddEvent(EVENT_LOCAL, &event);
 
-<<<<<<< HEAD
-    if (DispatcherWaitEventComplete(&link->deviceHandle)) {
+    if (DispatcherWaitEventComplete(&link->deviceHandle, XLINK_NO_RW_TIMEOUT)) {
         DispatcherReset(&link->deviceHandle);
-=======
-    if (DispatcherWaitEventComplete(&link->deviceHandle, XLINK_NO_RW_TIMEOUT)) {
-        DispatcherClean(&link->deviceHandle);
->>>>>>> 02060efd
         return X_LINK_TIMEOUT;
     }
 
