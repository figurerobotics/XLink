--- conflicted
+++ resolved
@@ -95,14 +95,9 @@
     }
 
     // check for failed initialization; LIBUSB_SUCCESS = 0
-<<<<<<< HEAD
-    if (usbInitialize(globalHandler->options) != 0)
-        return X_LINK_PLATFORM_DRIVER_NOT_LOADED;
-=======
-    if (usbInitialize(options) != 0) {
+    if (usbInitialize(globalHandler->options) != 0) {
         xlinkSetProtocolInitialized(X_LINK_USB_VSC, 0);
     }
->>>>>>> 117fdee6
 
     // TODO(themarpe) - move to tcpip_host
     //tcpipInitialize();
