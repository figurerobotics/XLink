--- conflicted
+++ resolved
@@ -383,15 +383,7 @@
 
     while(nread < size)
     {
-<<<<<<< HEAD
-        // TMP TMP - leaky test
-        TCPIP_SOCKET sock = *((TCPIP_SOCKET*)fd);
-        // TCPIP_SOCKET sock = (TCPIP_SOCKET) fd;
-
-        rc = recv((TCPIP_SOCKET)sock, &((char*)data)[nread], size - nread, 0);
-=======
         rc = recv(sock, &((char*)data)[nread], size - nread, 0);
->>>>>>> 53eb1593
         if(rc <= 0)
         {
             return -1;
@@ -430,13 +422,6 @@
             flags = MSG_NOSIGNAL;
         #endif
 
-<<<<<<< HEAD
-        // TMP TMP - leaky test
-        TCPIP_SOCKET sock = *((TCPIP_SOCKET*)fd);
-        // TCPIP_SOCKET sock = (TCPIP_SOCKET) fd;
-
-=======
->>>>>>> 53eb1593
         rc = send(sock, &((char*)data)[byteCount], size - byteCount, flags);
         if(rc <= 0)
         {
