--- conflicted
+++ resolved
@@ -1068,12 +1068,11 @@
     return rc;
 }
 
-<<<<<<< HEAD
 xLinkPlatformErrorCode_t usbPlatformBootBootloader(const char *name)
 {
     return usbLinkBootBootloader(name);
 }
-=======
+
 #ifdef _WIN32
 #include <initguid.h>
 #include <usbiodef.h>
@@ -1160,5 +1159,4 @@
     // Return deviceId if found
     return deviceId;
 }
-#endif
->>>>>>> c059f225
+#endif