// project
#define MVLOG_UNIT_NAME xLinkUsb

// libraries
#ifdef XLINK_LIBUSB_LOCAL
#include <libusb.h>
#else
#include <libusb-1.0/libusb.h>
#endif

#include "XLink/XLinkLog.h"
#include "XLink/XLinkPlatform.h"
#include "XLink/XLinkPublicDefines.h"
#include "usb_mx_id.h"
#include "usb_host.h"
#include "../PlatformDeviceFd.h"

// std
#include <mutex>
#include <unordered_map>
#include <algorithm>
#include <string>
#include <thread>
#include <chrono>
#include <cstring>

constexpr static int MAXIMUM_PORT_NUMBERS = 7;
using VidPid = std::pair<uint16_t, uint16_t>;
static const int MX_ID_TIMEOUT_MS = 100;

static constexpr auto DEFAULT_OPEN_TIMEOUT = std::chrono::seconds(5);
static constexpr auto DEFAULT_WRITE_TIMEOUT = 2000;
static constexpr std::chrono::milliseconds DEFAULT_CONNECT_TIMEOUT{20000};
static constexpr std::chrono::milliseconds DEFAULT_SEND_FILE_TIMEOUT{10000};
static constexpr auto USB1_CHUNKSZ = 64;

static constexpr int USB_ENDPOINT_IN = 0x81;
static constexpr int USB_ENDPOINT_OUT = 0x01;

static constexpr int XLINK_USB_DATA_TIMEOUT = 0;

static unsigned int bulk_chunklen = DEFAULT_CHUNKSZ;
static int write_timeout = DEFAULT_WRITE_TIMEOUT;
static int initialized;

struct UsbSetupPacket {
  uint8_t  requestType;
  uint8_t  request;
  uint16_t value;
  uint16_t index;
  uint16_t length;
};

static UsbSetupPacket bootBootloaderPacket{
    0x00, // bmRequestType: device-directed
    0xF5, // bRequest: custom
    0x0DA1, // wValue: custom
    0x0000, // wIndex
    0 // not used
};



static std::mutex mutex;
static libusb_context* context;

int usbInitialize(void* options){
    #ifdef __ANDROID__
        // If Android, set the options as JavaVM (to default context)
        if(options != nullptr){
            libusb_set_option(NULL, libusb_option::LIBUSB_OPTION_ANDROID_JAVAVM, options);
        }
    #endif

    // // Debug
    // mvLogLevelSet(MVLOG_DEBUG);

    #if defined(_WIN32) && defined(_MSC_VER)
        return usbInitialize_customdir((void**)&context);
    #endif
    return libusb_init(&context);
}

struct pair_hash {
    template <class T1, class T2>
    std::size_t operator() (const std::pair<T1, T2> &pair) const {
        return std::hash<T1>()(pair.first) ^ std::hash<T2>()(pair.second);
    }
};

static std::unordered_map<VidPid, XLinkDeviceState_t, pair_hash> vidPidToDeviceState = {
    {{0x03E7, 0x2485}, X_LINK_UNBOOTED},
    {{0x03E7, 0xf63b}, X_LINK_BOOTED},
    {{0x03E7, 0xf63c}, X_LINK_BOOTLOADER},
    {{0x03E7, 0xf63d}, X_LINK_FLASH_BOOTED},
};

static std::string getLibusbDevicePath(libusb_device *dev);
static libusb_error getLibusbDeviceMxId(XLinkDeviceState_t state, std::string devicePath, const libusb_device_descriptor* pDesc, libusb_device *dev, std::string& outMxId);
static const char* xlink_libusb_strerror(int x);
#ifdef _WIN32
std::string getWinUsbMxId(VidPid vidpid, libusb_device* dev);
#endif

extern "C" xLinkPlatformErrorCode_t getUSBDevices(const deviceDesc_t in_deviceRequirements,
                                                     deviceDesc_t* out_foundDevices, int sizeFoundDevices,
                                                     unsigned int *out_amountOfFoundDevices) {

    // Also protects usb_mx_id_cache
    std::lock_guard<std::mutex> l(mutex);

    // Get list of usb devices
    static libusb_device **devs = NULL;
    auto numDevices = libusb_get_device_list(context, &devs);
    if(numDevices < 0) {
        mvLog(MVLOG_DEBUG, "Unable to get USB device list: %s", xlink_libusb_strerror(static_cast<int>(numDevices)));
        return X_LINK_PLATFORM_ERROR;
    }

    // Initialize mx id cache
    usb_mx_id_cache_init();

    // Loop over all usb devices, increase count only if myriad device
    int numDevicesFound = 0;
    for(ssize_t i = 0; i < numDevices; i++) {
        if(devs[i] == nullptr) continue;

        if(numDevicesFound >= sizeFoundDevices){
            break;
        }

        // Get device descriptor
        struct libusb_device_descriptor desc;
        auto res = libusb_get_device_descriptor(devs[i], &desc);
        if (res < 0) {
            mvLog(MVLOG_DEBUG, "Unable to get USB device descriptor: %s", xlink_libusb_strerror(res));
            continue;
        }

        VidPid vidpid{desc.idVendor, desc.idProduct};

        if(vidPidToDeviceState.count(vidpid) > 0){
            // Device found

            // Device status
            XLinkError_t status = X_LINK_SUCCESS;

            // Get device state
            XLinkDeviceState_t state = vidPidToDeviceState.at(vidpid);
            // Check if compare with state
            if(in_deviceRequirements.state != X_LINK_ANY_STATE && state != in_deviceRequirements.state){
                // Current device doesn't match the "filter"
                continue;
            }

            // Get device name
            std::string devicePath = getLibusbDevicePath(devs[i]);
            // Check if compare with name, if name is only a hint, don't filter

            if(!in_deviceRequirements.nameHintOnly){
                std::string requiredName(in_deviceRequirements.name);
                if(requiredName.length() > 0 && requiredName != devicePath){
                    // Current device doesn't match the "filter"
                    continue;
                }
            }

            // Get device mxid
            std::string mxId;
            libusb_error rc = getLibusbDeviceMxId(state, devicePath, &desc, devs[i], mxId);
            mvLog(MVLOG_DEBUG, "getLibusbDeviceMxId returned: %s", xlink_libusb_strerror(rc));
            switch (rc)
            {
            case LIBUSB_SUCCESS:
                status = X_LINK_SUCCESS;
                break;
            case LIBUSB_ERROR_ACCESS:
                status = X_LINK_INSUFFICIENT_PERMISSIONS;
                break;
            case LIBUSB_ERROR_BUSY:
                status = X_LINK_DEVICE_ALREADY_IN_USE;
                break;
            default:
                status = X_LINK_ERROR;
                break;
            }

            // compare with MxId
            std::string requiredMxId(in_deviceRequirements.mxid);
            if(requiredMxId.length() > 0 && requiredMxId != mxId){
                // Current device doesn't match the "filter"
                continue;
            }

            // TODO(themarpe) - check platform

            // Everything passed, fillout details of found device
            out_foundDevices[numDevicesFound].status = status;
            out_foundDevices[numDevicesFound].platform = X_LINK_MYRIAD_X;
            out_foundDevices[numDevicesFound].protocol = X_LINK_USB_VSC;
            out_foundDevices[numDevicesFound].state = state;
            memset(out_foundDevices[numDevicesFound].name, 0, sizeof(out_foundDevices[numDevicesFound].name));
            strncpy(out_foundDevices[numDevicesFound].name, devicePath.c_str(), sizeof(out_foundDevices[numDevicesFound].name));
            memset(out_foundDevices[numDevicesFound].mxid, 0, sizeof(out_foundDevices[numDevicesFound].mxid));
            strncpy(out_foundDevices[numDevicesFound].mxid, mxId.c_str(), sizeof(out_foundDevices[numDevicesFound].mxid));
            numDevicesFound++;

        }

    }

    // Free list of usb devices
    libusb_free_device_list(devs, 1);

    // Write the number of found devices
    *out_amountOfFoundDevices = numDevicesFound;

    return X_LINK_PLATFORM_SUCCESS;
}

extern "C" xLinkPlatformErrorCode_t refLibusbDeviceByName(const char* name, libusb_device** pdev) {

    std::lock_guard<std::mutex> l(mutex);

    // Get list of usb devices
    static libusb_device **devs = NULL;
    auto numDevices = libusb_get_device_list(context, &devs);
    if(numDevices < 0) {
        mvLog(MVLOG_DEBUG, "Unable to get USB device list: %s", xlink_libusb_strerror(static_cast<int>(numDevices)));
        return X_LINK_PLATFORM_ERROR;
    }

    // Loop over all usb devices, increase count only if myriad device
    bool found = false;
    for(ssize_t i = 0; i < numDevices; i++) {
        if(devs[i] == nullptr) continue;

        // Check path only
        std::string devicePath = getLibusbDevicePath(devs[i]);
        // Check if compare with name
        std::string requiredName(name);
        if(requiredName.length() > 0 && requiredName == devicePath){
            // Found, increase ref and exit the loop
            libusb_ref_device(devs[i]);
            *pdev = devs[i];
            found = true;
            break;
        }
    }

    // Free list of usb devices (unref each)
    libusb_free_device_list(devs, 1);

    if(!found){
        return X_LINK_PLATFORM_DEVICE_NOT_FOUND;
    }

    return X_LINK_PLATFORM_SUCCESS;
}



std::string getLibusbDevicePath(libusb_device *dev) {

    std::string devicePath = "";

    // Add bus number
    uint8_t bus = libusb_get_bus_number(dev);
    devicePath += std::to_string(bus) + ".";

    // Add all subsequent port numbers
    uint8_t portNumbers[MAXIMUM_PORT_NUMBERS];
    int count = libusb_get_port_numbers(dev, portNumbers, MAXIMUM_PORT_NUMBERS);
    if (count == LIBUSB_ERROR_OVERFLOW) {
        // shouldn't happen!
        return "<error>";
    }
    if(count == 0){
        // Only bus number is available
        return devicePath;
    }

    for (int i = 0; i < count - 1; i++){
        devicePath += std::to_string(portNumbers[i]) + ".";
    }
    devicePath += std::to_string(portNumbers[count - 1]);

    // Return the device path
    return devicePath;
}

libusb_error getLibusbDeviceMxId(XLinkDeviceState_t state, std::string devicePath, const libusb_device_descriptor* pDesc, libusb_device *dev, std::string& outMxId)
{
    char mxId[XLINK_MAX_MX_ID_SIZE] = {0};

    // Default MXID - empty
    outMxId = "";

    // first check if entry already exists in the list (and is still valid)
    // if found, it stores it into mx_id variable
    bool found = usb_mx_id_cache_get_entry(devicePath.c_str(), mxId);

    if(found){
        mvLog(MVLOG_DEBUG, "Found cached MX ID: %s", mxId);
        outMxId = std::string(mxId);
        return LIBUSB_SUCCESS;
    } else {
        // If not found, retrieve mxId

        // get serial from usb descriptor
        libusb_device_handle *handle = nullptr;
        int libusb_rc = LIBUSB_SUCCESS;

        // Retry getting MX ID for 15ms
        const std::chrono::milliseconds RETRY_TIMEOUT{15}; // 15ms
        const std::chrono::microseconds SLEEP_BETWEEN_RETRIES{100}; // 100us

        auto t1 = std::chrono::steady_clock::now();
        do {

            // Open device - if not already
            if(handle == nullptr){
                libusb_rc = libusb_open(dev, &handle);
                if (libusb_rc < 0){
                    // Some kind of error, either NO_MEM, ACCESS, NO_DEVICE or other
                    mvLog(MVLOG_DEBUG, "libusb_open: %s", xlink_libusb_strerror(libusb_rc));

                    // If WIN32, access error and state == BOOTED
                    #ifdef _WIN32
                    if(libusb_rc == LIBUSB_ERROR_ACCESS && state == X_LINK_BOOTED) {
                        auto winMxId = getWinUsbMxId({pDesc->idVendor, pDesc->idProduct}, dev);
                        if(winMxId != "") {
                            strncpy(mxId, winMxId.c_str(), sizeof(mxId) - 1);
                            libusb_rc = 0;
                            break;
                        }
                    }
                    #endif

                    // retry
                    std::this_thread::sleep_for(std::chrono::milliseconds(1));
                    continue;
                }
            }

            // if UNBOOTED state, perform mx_id retrieval procedure using small program and a read command
            if(state == X_LINK_UNBOOTED){

                // Get configuration first (From OS cache)
                int active_configuration = -1;
                if( (libusb_rc = libusb_get_configuration(handle, &active_configuration)) == 0){
                    if(active_configuration != 1){
                        mvLog(MVLOG_DEBUG, "Setting configuration from %d to 1\n", active_configuration);
                        if ((libusb_rc = libusb_set_configuration(handle, 1)) < 0) {
                            mvLog(MVLOG_ERROR, "libusb_set_configuration: %s", xlink_libusb_strerror(libusb_rc));

                            // retry
                            std::this_thread::sleep_for(SLEEP_BETWEEN_RETRIES);
                            continue;
                        }
                    }
                } else {
                    // getting config failed...
                    mvLog(MVLOG_ERROR, "libusb_set_configuration: %s", xlink_libusb_strerror(libusb_rc));

                    // retry
                    std::this_thread::sleep_for(SLEEP_BETWEEN_RETRIES);
                    continue;
                }


                // Set to auto detach & reattach kernel driver, and ignore result (success or not supported)
                libusb_set_auto_detach_kernel_driver(handle, 1);
                // Claim interface (as we'll be doing IO on endpoints)
                if ((libusb_rc = libusb_claim_interface(handle, 0)) < 0) {
                    if(libusb_rc != LIBUSB_ERROR_BUSY){
                        mvLog(MVLOG_ERROR, "libusb_claim_interface: %s", xlink_libusb_strerror(libusb_rc));
                    } else {
                        mvLog(MVLOG_DEBUG, "libusb_claim_interface: %s", xlink_libusb_strerror(libusb_rc));
                    }
                    // retry - most likely device busy by another app
                    std::this_thread::sleep_for(SLEEP_BETWEEN_RETRIES);
                    continue;
                }


                const int send_ep = 0x01;
                int transferred = 0;

                // ///////////////////////
                // Start
                // WD Protection & MXID Retrieval Command
                transferred = 0;
                libusb_rc = libusb_bulk_transfer(handle, send_ep, ((uint8_t*) usb_mx_id_get_payload()), usb_mx_id_get_payload_size(), &transferred, MX_ID_TIMEOUT_MS);
                if (libusb_rc < 0 || usb_mx_id_get_payload_size() != transferred) {
                    mvLog(MVLOG_ERROR, "libusb_bulk_transfer (%s), transfer: %d, expected: %d", xlink_libusb_strerror(libusb_rc), transferred, usb_mx_id_get_payload_size());
                    // Mark as error and retry
                    libusb_rc = -1;
                    // retry
                    std::this_thread::sleep_for(SLEEP_BETWEEN_RETRIES);
                    continue;
                }

                // MXID Read
                const int recv_ep = 0x81;
                const int expectedMxIdReadSize = 9;
                uint8_t rbuf[128];
                transferred = 0;
                libusb_rc = libusb_bulk_transfer(handle, recv_ep, rbuf, sizeof(rbuf), &transferred, MX_ID_TIMEOUT_MS);
                if (libusb_rc < 0 || expectedMxIdReadSize != transferred) {
                    mvLog(MVLOG_ERROR, "libusb_bulk_transfer (%s), transfer: %d, expected: %d", xlink_libusb_strerror(libusb_rc), transferred, expectedMxIdReadSize);
                    // Mark as error and retry
                    libusb_rc = -1;
                    // retry
                    std::this_thread::sleep_for(SLEEP_BETWEEN_RETRIES);
                    continue;
                }

                // WD Protection end
                transferred = 0;
                libusb_rc = libusb_bulk_transfer(handle, send_ep, ((uint8_t*) usb_mx_id_get_payload_end()), usb_mx_id_get_payload_end_size(), &transferred, MX_ID_TIMEOUT_MS);
                if (libusb_rc < 0 || usb_mx_id_get_payload_end_size() != transferred) {
                    mvLog(MVLOG_ERROR, "libusb_bulk_transfer (%s), transfer: %d, expected: %d", xlink_libusb_strerror(libusb_rc), transferred, usb_mx_id_get_payload_end_size());
                    // Mark as error and retry
                    libusb_rc = -1;
                    // retry
                    std::this_thread::sleep_for(SLEEP_BETWEEN_RETRIES);
                    continue;
                }
                // End
                ///////////////////////

                // Release claimed interface
                // ignore error as it doesn't matter
                libusb_release_interface(handle, 0);

                // Parse mxId into HEX presentation
                // There's a bug, it should be 0x0F, but setting as in MDK
                rbuf[8] &= 0xF0;

                // Convert to HEX presentation and store into mx_id
                for (int i = 0; i < expectedMxIdReadSize; i++) {
                    sprintf(mxId + 2*i, "%02X", rbuf[i]);
                }

                // Indicate no error
                libusb_rc = 0;

            } else {

                if( (libusb_rc = libusb_get_string_descriptor_ascii(handle, pDesc->iSerialNumber, ((uint8_t*) mxId), sizeof(mxId))) < 0){
                    mvLog(MVLOG_WARN, "Failed to get string descriptor");

                    // retry
                    std::this_thread::sleep_for(SLEEP_BETWEEN_RETRIES);
                    continue;
                }

                // Indicate no error
                libusb_rc = 0;

            }

        } while (libusb_rc != 0 && std::chrono::steady_clock::now() - t1 < RETRY_TIMEOUT);

        // Close opened device
        if(handle != nullptr){
            libusb_close(handle);
        }

        // if mx_id couldn't be retrieved, exit by returning error
        if(libusb_rc != 0){
            return (libusb_error) libusb_rc;
        }

        // Cache the retrieved mx_id
        // Find empty space and store this entry
        // If no empty space, don't cache (possible case: >16 devices)
        int cache_index = usb_mx_id_cache_store_entry(mxId, devicePath.c_str());
        if(cache_index >= 0){
            // debug print
            mvLog(MVLOG_DEBUG, "Cached MX ID %s at index %d", mxId, cache_index);
        } else {
            // debug print
            mvLog(MVLOG_DEBUG, "Couldn't cache MX ID %s", mxId);
        }

    }

    outMxId = std::string(mxId);
    return libusb_error::LIBUSB_SUCCESS;

}

const char* xlink_libusb_strerror(int x) {
    return libusb_strerror((libusb_error) x);
}


static libusb_error usb_open_device(libusb_device *dev, uint8_t* endpoint, libusb_device_handle*& handle)
{
    struct libusb_config_descriptor *cdesc;
    const struct libusb_interface_descriptor *ifdesc;
    libusb_device_handle *h = NULL;
    int res;

    if((res = libusb_open(dev, &h)) < 0)
    {
        mvLog(MVLOG_DEBUG, "cannot open device: %s\n", xlink_libusb_strerror(res));
        return (libusb_error) res;
    }

    // Get configuration first
    int active_configuration = -1;
    if((res = libusb_get_configuration(h, &active_configuration)) < 0){
        mvLog(MVLOG_DEBUG, "setting config 1 failed: %s\n", xlink_libusb_strerror(res));
        libusb_close(h);
        return (libusb_error) res;
    }

    // Check if set configuration call is needed
    if(active_configuration != 1){
        mvLog(MVLOG_DEBUG, "Setting configuration from %d to 1\n", active_configuration);
        if ((res = libusb_set_configuration(h, 1)) < 0) {
            mvLog(MVLOG_ERROR, "libusb_set_configuration: %s\n", xlink_libusb_strerror(res));
            libusb_close(h);
            return (libusb_error) res;
        }
    }

    // Set to auto detach & reattach kernel driver, and ignore result (success or not supported)
    libusb_set_auto_detach_kernel_driver(h, 1);
    if((res = libusb_claim_interface(h, 0)) < 0)
    {
        mvLog(MVLOG_DEBUG, "claiming interface 0 failed: %s\n", xlink_libusb_strerror(res));
        libusb_close(h);
        return (libusb_error) res;
    }
    if((res = libusb_get_config_descriptor(dev, 0, &cdesc)) < 0)
    {
        mvLog(MVLOG_DEBUG, "Unable to get USB config descriptor: %s\n", xlink_libusb_strerror(res));
        libusb_close(h);
        return (libusb_error) res;
    }
    ifdesc = cdesc->interface->altsetting;
    for(int i=0; i<ifdesc->bNumEndpoints; i++)
    {
        mvLog(MVLOG_DEBUG, "Found EP 0x%02x : max packet size is %u bytes",
              ifdesc->endpoint[i].bEndpointAddress, ifdesc->endpoint[i].wMaxPacketSize);
        if((ifdesc->endpoint[i].bmAttributes & LIBUSB_TRANSFER_TYPE_MASK) != LIBUSB_TRANSFER_TYPE_BULK)
            continue;
        if( !(ifdesc->endpoint[i].bEndpointAddress & LIBUSB_ENDPOINT_DIR_MASK) )
        {
            *endpoint = ifdesc->endpoint[i].bEndpointAddress;
            bulk_chunklen = ifdesc->endpoint[i].wMaxPacketSize;
            libusb_free_config_descriptor(cdesc);
            handle = h;
            return LIBUSB_SUCCESS;
        }
    }
    libusb_free_config_descriptor(cdesc);
    libusb_close(h);
    return LIBUSB_ERROR_ACCESS;
}

static int send_file(libusb_device_handle* h, uint8_t endpoint, const void* tx_buf, unsigned filesize,uint16_t bcdusb)
{
    using namespace std::chrono;

    uint8_t *p;
    int rc;
    int wb, twb, wbr;
    int bulk_chunklen = DEFAULT_CHUNKSZ;
    twb = 0;
    p = const_cast<uint8_t*>((const uint8_t*)tx_buf);
    int send_zlp = ((filesize % 512) == 0);

    if(bcdusb < 0x200) {
        bulk_chunklen = USB1_CHUNKSZ;
    }

    auto t1 = steady_clock::now();
    mvLog(MVLOG_DEBUG, "Performing bulk write of %u bytes...", filesize);
    while(((unsigned)twb < filesize) || send_zlp)
    {
        wb = filesize - twb;
        if(wb > bulk_chunklen)
            wb = bulk_chunklen;
        wbr = 0;
        rc = libusb_bulk_transfer(h, endpoint, p, wb, &wbr, write_timeout);
        if((rc || (wb != wbr)) && (wb != 0)) // Don't check the return code for ZLP
        {
            if(rc == LIBUSB_ERROR_NO_DEVICE)
                break;
            mvLog(MVLOG_WARN, "bulk write: %s (%d bytes written, %d bytes to write)", xlink_libusb_strerror(rc), wbr, wb);
            if(rc == LIBUSB_ERROR_TIMEOUT)
                return USB_BOOT_TIMEOUT;
            else return USB_BOOT_ERROR;
        }
        if (steady_clock::now() - t1 > DEFAULT_SEND_FILE_TIMEOUT) {
            return USB_BOOT_TIMEOUT;
        }
        if(wb == 0) // ZLP just sent, last packet
            break;
        twb += wbr;
        p += wbr;
    }

#ifndef NDEBUG
    double MBpS = ((double)filesize / 1048576.) / (duration_cast<duration<float>>(steady_clock::now() - t1)).count();
    mvLog(MVLOG_DEBUG, "Successfully sent %u bytes of data in %lf ms (%lf MB/s)", filesize, duration_cast<milliseconds>(steady_clock::now() - t1).count(), MBpS);
#endif

    return 0;
}

int usb_boot(const char *addr, const void *mvcmd, unsigned size)
{
    using namespace std::chrono;

    int rc = 0;
    uint8_t endpoint;

    libusb_device *dev = nullptr;
    libusb_device_handle *h;
    uint16_t bcdusb=-1;
    libusb_error res = LIBUSB_ERROR_ACCESS;


    auto t1 = steady_clock::now();
    do {
        if(refLibusbDeviceByName(addr, &dev) == X_LINK_PLATFORM_SUCCESS){
            break;
        }
        std::this_thread::sleep_for(milliseconds(10));
    } while(steady_clock::now() - t1 < DEFAULT_CONNECT_TIMEOUT);

    if(dev == nullptr) {
        return X_LINK_PLATFORM_DEVICE_NOT_FOUND;
    }

    auto t2 = steady_clock::now();
    do {
        if((res = usb_open_device(dev, &endpoint, h)) == LIBUSB_SUCCESS){
            break;
        }
        std::this_thread::sleep_for(milliseconds(100));
    } while(steady_clock::now() - t2 < DEFAULT_CONNECT_TIMEOUT);

    if(res == LIBUSB_SUCCESS) {
        rc = send_file(h, endpoint, mvcmd, size, bcdusb);
        libusb_release_interface(h, 0);
        libusb_close(h);
    } else {
        if(res == LIBUSB_ERROR_ACCESS) {
            rc = X_LINK_PLATFORM_INSUFFICIENT_PERMISSIONS;
        } else if(res == LIBUSB_ERROR_BUSY) {
            rc = X_LINK_PLATFORM_DEVICE_BUSY;
        } else {
            rc = X_LINK_PLATFORM_ERROR;
        }
    }

    if (dev) {
        libusb_unref_device(dev);
    }

    return rc;
}



xLinkPlatformErrorCode_t usbLinkOpen(const char *path, libusb_device_handle*& h)
{
    using namespace std::chrono;
    if (path == NULL) {
        return X_LINK_PLATFORM_INVALID_PARAMETERS;
    }

    usbBootError_t rc = USB_BOOT_DEVICE_NOT_FOUND;
    h = nullptr;
    libusb_device *dev = nullptr;
    bool found = false;

    auto t1 = steady_clock::now();
    do {
        if(refLibusbDeviceByName(path, &dev) == X_LINK_PLATFORM_SUCCESS){
            found = true;
            break;
        }
    } while(steady_clock::now() - t1 < DEFAULT_OPEN_TIMEOUT);

    if(!found) {
        return X_LINK_PLATFORM_DEVICE_NOT_FOUND;
    }

    uint8_t ep = 0;
    libusb_error libusb_rc = usb_open_device(dev, &ep, h);
    if(libusb_rc == LIBUSB_SUCCESS) {
        return X_LINK_PLATFORM_SUCCESS;
    } else if(libusb_rc == LIBUSB_ERROR_ACCESS) {
        return X_LINK_PLATFORM_INSUFFICIENT_PERMISSIONS;
    } else if(libusb_rc == LIBUSB_ERROR_BUSY) {
        return X_LINK_PLATFORM_DEVICE_BUSY;
    } else {
        return X_LINK_PLATFORM_ERROR;
    }
}


xLinkPlatformErrorCode_t usbLinkBootBootloader(const char *path) {

    libusb_device *dev = nullptr;
    auto refErr = refLibusbDeviceByName(path, &dev);
    if(refErr != X_LINK_PLATFORM_SUCCESS) {
        return refErr;
    }
    if(dev == NULL){
        return X_LINK_PLATFORM_ERROR;
    }
    libusb_device_handle *h = NULL;


    int libusb_rc = libusb_open(dev, &h);
    if (libusb_rc < 0) {
        libusb_unref_device(dev);
        if(libusb_rc == LIBUSB_ERROR_ACCESS) {
            return X_LINK_PLATFORM_INSUFFICIENT_PERMISSIONS;
        }
        return X_LINK_PLATFORM_ERROR;
    }

    // Make control transfer
    libusb_rc = libusb_control_transfer(h,
        bootBootloaderPacket.requestType,   // bmRequestType: device-directed
        bootBootloaderPacket.request,   // bRequest: custom
        bootBootloaderPacket.value, // wValue: custom
        bootBootloaderPacket.index, // wIndex
        NULL,   // data pointer
        0,      // data size
        1000    // timeout [ms]
    );

    // Ignore error and close device
    libusb_unref_device(dev);
    libusb_close(h);

    if(libusb_rc < 0) {
        return X_LINK_PLATFORM_ERROR;
    }

    return X_LINK_PLATFORM_SUCCESS;
}

void usbLinkClose(libusb_device_handle *f)
{
    libusb_release_interface(f, 0);
    libusb_close(f);
}



int usbPlatformConnect(const char *devPathRead, const char *devPathWrite, void **fd)
{
#if (!defined(USE_USB_VSC))
    #ifdef USE_LINK_JTAG
    struct sockaddr_in serv_addr;
    usbFdWrite = socket(AF_INET, SOCK_STREAM, 0);
    usbFdRead = socket(AF_INET, SOCK_STREAM, 0);
    assert(usbFdWrite >=0);
    assert(usbFdRead >=0);
    memset(&serv_addr, '0', sizeof(serv_addr));

    serv_addr.sin_family = AF_INET;
    serv_addr.sin_addr.s_addr = inet_addr("127.0.0.1");
    serv_addr.sin_port = htons(USB_LINK_SOCKET_PORT);

    if (connect(usbFdWrite, (struct sockaddr*)&serv_addr, sizeof(serv_addr)) < 0)
    {
        mvLog(MVLOG_ERROR, "connect(usbFdWrite,...) returned < 0\n");
        if (usbFdRead >= 0)
            close(usbFdRead);
        if (usbFdWrite >= 0)
            close(usbFdWrite);
        usbFdRead = -1;
        usbFdWrite = -1;
        return X_LINK_PLATFORM_ERROR;
    }
    return 0;

#else
    usbFdRead= open(devPathRead, O_RDWR);
    if(usbFdRead < 0)
    {
        return X_LINK_PLATFORM_DEVICE_NOT_FOUND;
    }
    // set tty to raw mode
    struct termios  tty;
    speed_t     spd;
    int rc;
    rc = tcgetattr(usbFdRead, &tty);
    if (rc < 0) {
        close(usbFdRead);
        usbFdRead = -1;
        return X_LINK_PLATFORM_ERROR;
    }

    spd = B115200;
    cfsetospeed(&tty, (speed_t)spd);
    cfsetispeed(&tty, (speed_t)spd);

    cfmakeraw(&tty);

    rc = tcsetattr(usbFdRead, TCSANOW, &tty);
    if (rc < 0) {
        close(usbFdRead);
        usbFdRead = -1;
        return X_LINK_PLATFORM_ERROR;
    }

    usbFdWrite= open(devPathWrite, O_RDWR);
    if(usbFdWrite < 0)
    {
        close(usbFdRead);
        usbFdWrite = -1;
        return X_LINK_PLATFORM_ERROR;
    }
    // set tty to raw mode
    rc = tcgetattr(usbFdWrite, &tty);
    if (rc < 0) {
        close(usbFdRead);
        close(usbFdWrite);
        usbFdWrite = -1;
        return X_LINK_PLATFORM_ERROR;
    }

    spd = B115200;
    cfsetospeed(&tty, (speed_t)spd);
    cfsetispeed(&tty, (speed_t)spd);

    cfmakeraw(&tty);

    rc = tcsetattr(usbFdWrite, TCSANOW, &tty);
    if (rc < 0) {
        close(usbFdRead);
        close(usbFdWrite);
        usbFdWrite = -1;
        return X_LINK_PLATFORM_ERROR;
    }
    return 0;
#endif  /*USE_LINK_JTAG*/
#else

    libusb_device_handle* usbHandle = nullptr;
    xLinkPlatformErrorCode_t ret = usbLinkOpen(devPathWrite, usbHandle);

    if (ret != X_LINK_PLATFORM_SUCCESS)
    {
        /* could fail due to port name change */
        return ret;
    }

    // Store the usb handle and create a "unique" key instead
    // (as file descriptors are reused and can cause a clash with lookups between scheduler and link)
    *fd = createPlatformDeviceFdKey(usbHandle);

#endif  /*USE_USB_VSC*/

    return 0;
}


int usbPlatformClose(void *fdKey)
{

#ifndef USE_USB_VSC
    #ifdef USE_LINK_JTAG
    /*Nothing*/
#else
    if (usbFdRead != -1){
        close(usbFdRead);
        usbFdRead = -1;
    }
    if (usbFdWrite != -1){
        close(usbFdWrite);
        usbFdWrite = -1;
    }
#endif  /*USE_LINK_JTAG*/
#else

    void* tmpUsbHandle = NULL;
    if(getPlatformDeviceFdFromKey(fdKey, &tmpUsbHandle)){
        mvLog(MVLOG_FATAL, "Cannot find USB Handle by key: %" PRIxPTR, (uintptr_t) fdKey);
        return -1;
    }
    usbLinkClose((libusb_device_handle *) tmpUsbHandle);

    if(destroyPlatformDeviceFdKey(fdKey)){
        mvLog(MVLOG_FATAL, "Cannot destroy USB Handle key: %" PRIxPTR, (uintptr_t) fdKey);
        return -1;
    }

#endif  /*USE_USB_VSC*/
    return -1;
}



int usbPlatformBootFirmware(const deviceDesc_t* deviceDesc, const char* firmware, size_t length){

    // Boot it
    int rc = usb_boot(deviceDesc->name, firmware, (unsigned)length);

    if(!rc) {
        mvLog(MVLOG_DEBUG, "Boot successful, device address %s", deviceDesc->name);
    }
    return rc;
}



int usb_read(libusb_device_handle *f, void *data, size_t size)
{
    const int chunk_size = DEFAULT_CHUNKSZ;
    while(size > 0)
    {
        int bt, ss = (int)size;
        if(ss > chunk_size)
            ss = chunk_size;
        int rc = libusb_bulk_transfer(f, USB_ENDPOINT_IN,(unsigned char *)data, ss, &bt, XLINK_USB_DATA_TIMEOUT);
        if(rc)
            return rc;
        data = ((char *)data) + bt;
        size -= bt;
    }
    return 0;
}

int usb_write(libusb_device_handle *f, const void *data, size_t size)
{
    const int chunk_size = DEFAULT_CHUNKSZ;
    while(size > 0)
    {
        int bt, ss = (int)size;
        if(ss > chunk_size)
            ss = chunk_size;
        int rc = libusb_bulk_transfer(f, USB_ENDPOINT_OUT, (unsigned char *)data, ss, &bt, XLINK_USB_DATA_TIMEOUT);
        if(rc)
            return rc;
        data = (char *)data + bt;
        size -= bt;
    }
    return 0;
}

int usbPlatformRead(void* fdKey, void* data, int size)
{
    int rc = 0;
#ifndef USE_USB_VSC
    int nread =  0;
#ifdef USE_LINK_JTAG
    while (nread < size){
        nread += read(usbFdWrite, &((char*)data)[nread], size - nread);
        printf("read %d %d\n", nread, size);
    }
#else
    if(usbFdRead < 0)
    {
        return -1;
    }

    while(nread < size)
    {
        int toRead = (PACKET_LENGTH && (size - nread > PACKET_LENGTH)) \
                        ? PACKET_LENGTH : size - nread;

        while(toRead > 0)
        {
            rc = read(usbFdRead, &((char*)data)[nread], toRead);
            if ( rc < 0)
            {
                return -2;
            }
            toRead -=rc;
            nread += rc;
        }
        unsigned char acknowledge = 0xEF;
        int wc = write(usbFdRead, &acknowledge, sizeof(acknowledge));
        if (wc != sizeof(acknowledge))
        {
            return -2;
        }
    }
#endif  /*USE_LINK_JTAG*/
#else

    void* tmpUsbHandle = NULL;
    if(getPlatformDeviceFdFromKey(fdKey, &tmpUsbHandle)){
        mvLog(MVLOG_FATAL, "Cannot find file descriptor by key: %" PRIxPTR, (uintptr_t) fdKey);
        return -1;
    }
    libusb_device_handle* usbHandle = (libusb_device_handle*) tmpUsbHandle;

    rc = usb_read(usbHandle, data, size);
#endif  /*USE_USB_VSC*/
    return rc;
}

int usbPlatformWrite(void *fdKey, void *data, int size)
{
    int rc = 0;
#ifndef USE_USB_VSC
    int byteCount = 0;
#ifdef USE_LINK_JTAG
    while (byteCount < size){
        byteCount += write(usbFdWrite, &((char*)data)[byteCount], size - byteCount);
        printf("write %d %d\n", byteCount, size);
    }
#else
    if(usbFdWrite < 0)
    {
        return -1;
    }
    while(byteCount < size)
    {
       int toWrite = (PACKET_LENGTH && (size - byteCount > PACKET_LENGTH)) \
                        ? PACKET_LENGTH:size - byteCount;
       int wc = write(usbFdWrite, ((char*)data) + byteCount, toWrite);

       if ( wc != toWrite)
       {
           return -2;
       }

       byteCount += toWrite;
       unsigned char acknowledge;
       int rc;
       rc = read(usbFdWrite, &acknowledge, sizeof(acknowledge));

       if ( rc < 0)
       {
           return -2;
       }

       if (acknowledge != 0xEF)
       {
           return -2;
       }
    }
#endif  /*USE_LINK_JTAG*/
#else

    void* tmpUsbHandle = NULL;
    if(getPlatformDeviceFdFromKey(fdKey, &tmpUsbHandle)){
        mvLog(MVLOG_FATAL, "Cannot find file descriptor by key: %" PRIxPTR, (uintptr_t) fdKey);
        return -1;
    }
    libusb_device_handle* usbHandle = (libusb_device_handle*) tmpUsbHandle;

    rc = usb_write(usbHandle, data, size);
#endif  /*USE_USB_VSC*/
    return rc;
}

#ifdef _WIN32
#include <initguid.h>
#include <usbiodef.h>
#pragma comment(lib, "setupapi.lib")
#include <setupapi.h>
#include <vector>

// get MxId given the vidpid and libusb device (Windows only)
// Uses the Win32 SetupDI* apis. Several cautions:
// - Movidius MyriadX usb devices often change their usb path when they load their bootloader/firmware
// - Since USB is dynamic, it is technically possible for a device to change its path at any time
std::string getWinUsbMxId(VidPid vidpid, libusb_device* dev) {
    if (dev == NULL) return {};

    // init device info vars
    HDEVINFO hDevInfoSet;
    SP_DEVINFO_DATA devInfoData{};
    devInfoData.cbSize = sizeof(SP_DEVINFO_DATA);

    // get USB host controllers; each has exactly one root hub
    hDevInfoSet = SetupDiGetClassDevsA(&GUID_DEVINTERFACE_USB_HOST_CONTROLLER, NULL, NULL, DIGCF_PRESENT | DIGCF_DEVICEINTERFACE);
    if (hDevInfoSet == INVALID_HANDLE_VALUE) {
        return {};
    }

    // iterate over usb host controllers and populate list with their location path for later matching to device paths
    std::vector<std::string> hostControllerLocationPaths;
    for(int i = 0; SetupDiEnumDeviceInfo(hDevInfoSet, i, &devInfoData); i++) {
        // get location paths as a REG_MULTI_SZ
        std::string locationPaths(1023, 0);
        if (!SetupDiGetDeviceRegistryPropertyA(hDevInfoSet, &devInfoData, SPDRP_LOCATION_PATHS, NULL, (PBYTE)locationPaths.c_str(), (DWORD)locationPaths.size(), NULL)) {
            continue;
        }

        // find PCI path in the multi string and emplace to back of vector
        const auto pciPosition = locationPaths.find("PCIROOT");
        if (pciPosition == std::string::npos) {
            continue;
        }
        hostControllerLocationPaths.emplace_back(locationPaths.substr(pciPosition, strnlen_s(locationPaths.c_str() + pciPosition, locationPaths.size() - pciPosition)));
    }

    // Free dev info, return if no usb host controllers found
    SetupDiDestroyDeviceInfoList(hDevInfoSet);
    if (hostControllerLocationPaths.empty()) {
        return {};
    }

    // get USB devices
    hDevInfoSet = SetupDiGetClassDevsA(&GUID_DEVINTERFACE_USB_DEVICE, NULL, NULL, DIGCF_PRESENT | DIGCF_DEVICEINTERFACE);
    if (hDevInfoSet == INVALID_HANDLE_VALUE) {
        return {};
    }

    // iterate over usb devices and populate with device info
    std::string goalPath{getLibusbDevicePath(dev)};
    std::string deviceId;
    for(int i = 0; SetupDiEnumDeviceInfo(hDevInfoSet, i, &devInfoData); i++) {
        // get device instance id
        char instanceId[128] {};
        if(!SetupDiGetDeviceInstanceIdA(hDevInfoSet, &devInfoData, (PSTR)instanceId, sizeof(instanceId), NULL)) {
            continue;
        }
<<<<<<< HEAD
        char serial_id[128] = {};
        int vid = 0, pid = 0;
        if(sscanf(instance_id, "USB\\VID_%x&PID_%x\\%s", &vid, &pid, serial_id) != 3) {
=======

        // get device vid, pid, and serial id
        char serialId[128] {};
        uint16_t vid = 0, pid = 0;
        if(sscanf(instanceId, "USB\\VID_%hx&PID_%hx\\%s", &vid, &pid, serialId) != 3) {
>>>>>>> 457b23fb
            continue;
        }

        // check if this is the device we are looking for
        if(vidpid.first != vid || vidpid.second != pid) {
            continue;
        }

        // get location paths as a REG_MULTI_SZ
        std::string locationPaths(1023, 0);
        if (!SetupDiGetDeviceRegistryPropertyA(hDevInfoSet, &devInfoData, SPDRP_LOCATION_PATHS, NULL, (PBYTE)locationPaths.c_str(), (DWORD)locationPaths.size(), NULL)) {
            continue;
        }

        // find PCI path in the multi string and isolate that path
        const auto pciPosition = locationPaths.find("PCIROOT");
        if (pciPosition == std::string::npos) {
            continue;
        }
        const auto usbPath = locationPaths.substr(pciPosition, strnlen_s(locationPaths.c_str() + pciPosition, locationPaths.size() - pciPosition));

        // find matching host controller
        const auto hostController = std::find_if(hostControllerLocationPaths.begin(), hostControllerLocationPaths.end(), [&usbPath](const std::string& candidateController) noexcept {
            // check if the usb path starts with the candidate controller path
            return usbPath.find(candidateController) == 0;
        });
        if (hostController == hostControllerLocationPaths.end()) {
            mvLog(MVLOG_WARN, "Found device with matching vid/pid but no matching USBROOT hub");
            continue;
        }

        // initialize pseudo libusb path using the host controller index +1 as the "libusb bus number"
        std::string pseudoLibUsbPath = std::to_string(std::distance(hostControllerLocationPaths.begin(), hostController) + 1);

        // there is only one root hub per host controller, it is always on port 0,
        // therefore start the search past this known root hub in the usb path
        static constexpr auto usbRootLength = sizeof("#USBROOT(0)") - 1;
        auto searchPosition{usbPath.c_str() + hostController->size() + usbRootLength};

        // parse and transform the Windows USB path to the pseudo libusb path
        int charsRead = 0;
        int port = 0;
        while (sscanf(searchPosition, "#USB(%4d)%n", &port, &charsRead) == 1) {
            searchPosition += charsRead;
            pseudoLibUsbPath += '.' + std::to_string(port);
        }

        if(pseudoLibUsbPath == goalPath) {
            deviceId = serialId;
            break;
        }
    }

    // Free dev info
    SetupDiDestroyDeviceInfoList(hDevInfoSet);

    // Return deviceId if found
    return deviceId;
}
#endif<|MERGE_RESOLUTION|>--- conflicted
+++ resolved
@@ -1125,17 +1125,11 @@
         if(!SetupDiGetDeviceInstanceIdA(hDevInfoSet, &devInfoData, (PSTR)instanceId, sizeof(instanceId), NULL)) {
             continue;
         }
-<<<<<<< HEAD
-        char serial_id[128] = {};
-        int vid = 0, pid = 0;
-        if(sscanf(instance_id, "USB\\VID_%x&PID_%x\\%s", &vid, &pid, serial_id) != 3) {
-=======
 
         // get device vid, pid, and serial id
         char serialId[128] {};
         uint16_t vid = 0, pid = 0;
         if(sscanf(instanceId, "USB\\VID_%hx&PID_%hx\\%s", &vid, &pid, serialId) != 3) {
->>>>>>> 457b23fb
             continue;
         }
 
