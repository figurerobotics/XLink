--- conflicted
+++ resolved
@@ -152,12 +152,8 @@
             }
 
             // Try find TCPIP device
-<<<<<<< HEAD
-            getTcpIpDeviceName(state, in_deviceRequirements, out_foundDevice, devicesArraySize, &both_protocol_index);
-=======
             unsigned int numTcpIpDevices = 0;
             getTcpIpDeviceName(state, in_deviceRequirements, out_foundDevice, devicesArraySize, &numTcpIpDevices);
->>>>>>> 461b6dcc
 
             *out_amountOfFoundDevices = both_protocol_index + numTcpIpDevices;
             return X_LINK_PLATFORM_SUCCESS;
@@ -425,10 +421,6 @@
 
     int res = tcpip_get_ip(devices, &device_count, in_deviceRequirements.name);
     *out_foundDevicesCount = device_count;
-<<<<<<< HEAD
-=======
-
->>>>>>> 461b6dcc
 
     // check if user specify IP address to be connected
     if(strlen(in_deviceRequirements.name) > 0)
