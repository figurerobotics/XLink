// Copyright (C) 2018-2020 Intel Corporation
// SPDX-License-Identifier: Apache-2.0
//

///
/// @file
///
/// @brief     Application configuration Leon header
///
#ifndef _XLINKPRIVATEDEFINES_H
#define _XLINKPRIVATEDEFINES_H

#include "XLinkStream.h"
#include "XLinkPublicDefines.h"

#if !defined(XLINK_ALIGN_TO_BOUNDARY)
# if defined(_WIN32) && !defined(__GNUC__)
#  define XLINK_ALIGN_TO_BOUNDARY(_n) __declspec(align(_n))
# else
#  define XLINK_ALIGN_TO_BOUNDARY(_n) __attribute__((aligned(_n)))
# endif
#endif  // XLINK_ALIGN_TO_BOUNDARY

#ifdef __cplusplus
extern "C"
{
#endif

#define MAXIMUM_SEMAPHORES 32
#define __CACHE_LINE_SIZE 64

typedef int32_t eventId_t;

/**
 * @brief State for xLinkDesc_t
 */
typedef enum {
    XLINK_NOT_INIT,
    XLINK_UP,
    XLINK_DOWN,
}xLinkState_t;

/**
 * @brief Device description
 */
typedef struct xLinkDeviceHandle_t {
    XLinkProtocol_t protocol;
    void* xLinkFD;
} xLinkDeviceHandle_t;

/**
 * @brief XLink primitive for each device
 */
typedef struct xLinkDesc_t {
    // Incremental number, doesn't get decremented.
    uint32_t nextUniqueStreamId;
    streamDesc_t availableStreams[XLINK_MAX_STREAMS];
    xLinkState_t peerState;
    xLinkDeviceHandle_t deviceHandle;
    linkId_t id;
<<<<<<< HEAD
    sem_t dispatcherClosedSem;
    UsbSpeed_t usbConnSpeed;
    char mxSerialId[XLINK_MAX_MX_ID_SIZE];
    
=======
    XLink_sem_t dispatcherClosedSem;

>>>>>>> f1747e92
    //Deprecated fields. Begin.
    int hostClosedFD;
    //Deprecated fields. End.

} xLinkDesc_t;

streamId_t XLinkAddOrUpdateStream(void *fd, const char *name,
                                  uint32_t writeSize, uint32_t readSize, streamId_t forcedId);

//events which are coming from remote
typedef enum
{
    /*USB-X_LINK_PCIE related events*/
    XLINK_WRITE_REQ,
    XLINK_READ_REQ,
    XLINK_READ_REL_REQ,
    XLINK_CREATE_STREAM_REQ,
    XLINK_CLOSE_STREAM_REQ,
    XLINK_PING_REQ,
    XLINK_RESET_REQ,
    XLINK_REQUEST_LAST,
    //note that is important to separate request and response
    XLINK_WRITE_RESP,
    XLINK_READ_RESP,
    XLINK_READ_REL_RESP,
    XLINK_CREATE_STREAM_RESP,
    XLINK_CLOSE_STREAM_RESP,
    XLINK_PING_RESP,
    XLINK_RESET_RESP,
    XLINK_RESP_LAST,

    /*X_LINK_IPC related events*/
    IPC_WRITE_REQ,
    IPC_READ_REQ,
    IPC_CREATE_STREAM_REQ,
    IPC_CLOSE_STREAM_REQ,
    //
    IPC_WRITE_RESP,
    IPC_READ_RESP,
    IPC_CREATE_STREAM_RESP,
    IPC_CLOSE_STREAM_RESP,
} xLinkEventType_t;

typedef enum
{
    EVENT_LOCAL,
    EVENT_REMOTE,
} xLinkEventOrigin_t;

#ifdef __PC__
#define MAX_LINKS 32
#else
#define MAX_LINKS 1
#endif

#define MAX_EVENTS 64
#define MAX_SCHEDULERS MAX_LINKS
#define XLINK_MAX_DEVICES MAX_LINKS

typedef struct xLinkEventHeader_t{
    eventId_t           id;
    xLinkEventType_t    type;
    char                streamName[MAX_STREAM_NAME_LENGTH];
    streamId_t          streamId;
    uint32_t            size;
    union{
        uint32_t raw;
        struct{
            uint32_t ack : 1;
            uint32_t nack : 1;
            uint32_t block : 1;
            uint32_t localServe : 1;
            uint32_t terminate : 1;
            uint32_t bufferFull : 1;
            uint32_t sizeTooBig : 1;
            uint32_t noSuchStream : 1;
        }bitField;
    }flags;
}xLinkEventHeader_t;

typedef struct xLinkEvent_t {
    XLINK_ALIGN_TO_BOUNDARY(64) xLinkEventHeader_t header;
    xLinkDeviceHandle_t deviceHandle;
    void* data;
}xLinkEvent_t;

#define XLINK_INIT_EVENT(event, in_streamId, in_type, in_size, in_data, in_deviceHandle) do { \
    (event).header.streamId = (in_streamId); \
    (event).header.type = (in_type); \
    (event).header.size = (in_size); \
    (event).data = (in_data); \
    (event).deviceHandle = (in_deviceHandle); \
} while(0)

#define XLINK_EVENT_ACKNOWLEDGE(event) do { \
    (event)->header.flags.bitField.ack = 1; \
    (event)->header.flags.bitField.nack = 0; \
} while(0)

#define XLINK_EVENT_NOT_ACKNOWLEDGE(event) do { \
    (event)->header.flags.bitField.ack = 0; \
    (event)->header.flags.bitField.nack = 1; \
} while(0)

#define XLINK_SET_EVENT_FAILED_AND_SERVE(event) do { \
    XLINK_EVENT_NOT_ACKNOWLEDGE(event); \
    (event)->header.flags.bitField.localServe = 1; \
} while(0)

#ifdef __cplusplus
}
#endif

#endif

/* end of include file */<|MERGE_RESOLUTION|>--- conflicted
+++ resolved
@@ -58,15 +58,10 @@
     xLinkState_t peerState;
     xLinkDeviceHandle_t deviceHandle;
     linkId_t id;
-<<<<<<< HEAD
-    sem_t dispatcherClosedSem;
+    XLink_sem_t dispatcherClosedSem;
     UsbSpeed_t usbConnSpeed;
     char mxSerialId[XLINK_MAX_MX_ID_SIZE];
     
-=======
-    XLink_sem_t dispatcherClosedSem;
-
->>>>>>> f1747e92
     //Deprecated fields. Begin.
     int hostClosedFD;
     //Deprecated fields. End.
