--- conflicted
+++ resolved
@@ -50,14 +50,8 @@
     const unsigned int devicesArraySize,
     unsigned int *out_amountOfFoundDevices);
 
-<<<<<<< HEAD
 int XLinkPlatformBootRemote(const deviceDesc_t* deviceDesc, const char* binaryPath);
 int XLinkPlatformBootFirmware(const deviceDesc_t* deviceDesc, const char* firmware, size_t length);
-=======
-int XLinkPlatformBootMemoryRemote(deviceDesc_t* deviceDesc, uint8_t* buffer, long size);
-
-int XLinkPlatformBootRemote(deviceDesc_t* deviceDesc, const char* binaryPath);
->>>>>>> c944814a
 int XLinkPlatformConnect(const char* devPathRead, const char* devPathWrite,
                          XLinkProtocol_t protocol, void** fd);
 
